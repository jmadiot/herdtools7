open Printf

(** Coq-encodable expressions + try/with *)

type notation = Non | Cat | Kat (* | Atbr *)
let notation_names = [("none", Non); ("cat", Cat); ("kat", Kat)(* ; ("atbr", Atbr) *)]

let pprint_op1 : AST.op1 -> string -> string =
  let open AST in
  function
  | Inv -> sprintf "%s^-1"
  | Comp -> sprintf "~%s"
  | ToId -> sprintf "[%s]"
  | Plus -> sprintf "%s^+"
  | Star -> sprintf "%s^*"
  | Opt -> sprintf "%s?"

type op2 = Union | Seq | Inter | Sub | Cartes | Cast | And | Arr

let pprint_op2 = function
  | Union -> "∪"
  | Seq -> ";;"
  | Inter -> "∩"
  | Sub -> "\\"
  | Cartes -> "*"
  | Cast -> ":"
  | And -> "/\\"
  | Arr -> "->"

type exp =
  | Var of string
  | Cst of string (* non-substitutable variable *)
  | App of exp * exp
  | Fun of string list * exp
  | Let of string * exp * exp
  | Fix of string * string list * exp
  | Tup of exp list
  | Op1 of AST.op1 * exp
  | Op2 of op2 * exp * exp
  | Try of exp * exp
  | Annot of string * exp

let rec free_vars : exp -> StringSet.t =
  let open StringSet in
  let ( + ) = union in
  let f = free_vars in
  function
  | Var x -> singleton x
  | Cst x -> singleton x
  | App (e1, e2) -> f e1 + f e2
  | Fun (xs, e) -> List.fold_right remove xs (f e)
  | Let (x, e1, e2) -> f e1 + remove x (f e2)
  | Fix (x, xs, e) -> f (Fun (x :: xs, e))
  | Tup es -> unions (List.map f es)
  | Op1 (_, e1) -> f e1
  | Op2 (_, e1, e2) -> f e1 + f e2
  | Try (e1, e2) -> f e1 + f e2
  | Annot (_, e) -> f e


(** Variables appearing in [try _] *)

let rec tried_vars : exp -> StringSet.t =
  let open StringSet in
  let ( + ) = union in
  let f = tried_vars in
  function
  | Var _ -> empty
  | Cst _ -> empty
  | App (e1, e2) -> f e1 + f e2
  | Fun (xs, e) -> List.fold_right remove xs (f e)
  | Let (x, e1, e2) -> f e1 + remove x (f e2)
  | Fix (x, xs, e) -> f (Fun (x :: xs, e))
  | Tup es -> unions (List.map f es)
  | Op1 (_, e1) -> f e1
  | Op2 (_, e1, e2) -> f e1 + f e2
  | Try (e1, e2) -> free_vars e1 + f e2
  | Annot (_, e) -> f e


(** Free variables not counting the ones in [try _] *)

let rec used_vars : exp -> StringSet.t =
  let open StringSet in
  let ( + ) = union in
  let f = used_vars in
  function
  | Var x -> singleton x
  | Cst _ -> empty
  | App (e1, e2) -> f e1 + f e2
  | Fun (xs, e) -> List.fold_right remove xs (f e)
  | Let (x, e1, e2) -> f e1 + remove x (f e2)
  | Fix (x, xs, e) -> f (Fun (x :: xs, e))
  | Tup es -> unions (List.map f es)
  | Op1 (_, e1) -> f e1
  | Op2 (_, e1, e2) -> f e1 + f e2
  | Try (_, e2) -> f e2
  | Annot (_, e) -> f e


(** [fresh x vars] returns a name like [x] not belonging to [vars] *)

let name_like (x : string) : int -> string = function
  | 0 -> x
  | n -> x ^ "_" ^ string_of_int (n - 1)

let first (f : int -> 'a) (filter : 'a -> bool) =
  let rec aux n = if filter (f n) then f n else aux (n + 1) in
  aux 0

let fresh (x : string) (vars : StringSet.t) =
  first (name_like x) (fun y -> not (StringSet.mem y vars))


(** Substitution, used in shadowing elimination *)

let rec subst (sub : exp StringMap.t) : exp -> exp =
  (* We are about to apply the substitution [sub] in an expression
     [body] where [x] is binding e.g. [fun x -> body]. This returns
     [x', body', sub'] to prepare for the substitution -- but it does
     not do the substitution *)
  let abs x body sub =
    let open StringSet in
    let fv_sub = unions (List.map (fun (_, e) -> free_vars e)
                          (StringMap.bindings sub)) in
    if mem x fv_sub then
      (* If [x] appears in the codomain of [sub] we must alpha-convert
         it to a locally fresh [x'] *)
      let x' = fresh x (union fv_sub (free_vars body)) in
      let body' = subst (StringMap.singleton x (Var x')) body in
      (x', body', sub)
    else
      (* Otherwise, nothing to do, except removing a possible [x] from
         the domain of [sub] *)
      (x, body, StringMap.remove x sub)
  in
  
  (* Do the same thing for a sequence of variables *)
  let rec abs' xs body sub =
    match xs with
    | [] -> ([], body, sub)
    | x :: xs ->
       let (x', body', sub') = abs x body sub in
       let (xs', body'', sub'') = abs' xs body' sub'
       in (x' :: xs', body'', sub'')
  in
  function
  | Var x           -> StringMap.safe_find (Var x) x sub
  | Cst s           -> Cst s
  | App (e1, e2)    -> App (subst sub e1, subst sub e2)
  | Fun (xs, e)     -> let (xs, e, sub) = abs' xs e sub in
                       Fun(xs, subst sub e)
  | Let (x, e1, e2) -> let e1 = subst sub e1 in (* x not binding in e1 *)
                       let (x, e2, sub) = abs x e2 sub in
                       Let (x, e1, subst sub e2)
  | Fix (x, xs, e)  -> let (xxs, e, sub) = abs' (x :: xs) e sub in
                       Fix (List.hd xxs, List.tl xxs, subst sub e)
  | Tup es          -> Tup (List.map (subst sub) es)
  | Op1 (o, e1)     -> Op1 (o, subst sub e1)
  | Op2 (o, e1, e2) -> Op2 (o, subst sub e1, subst sub e2)
  | Try (e1, e2)    -> Try (subst sub e1, subst sub e2)
  | Annot (s, e)    -> Annot (s, subst sub e)

let subst_with_var (sub : string StringMap.t) : exp -> exp =
  subst (StringMap.map (fun x -> Var x) sub)


(** Pretty-printing, with aggressive currying *)

let level_op2 = function
  | Union -> 70
  | Seq -> 55
  | Inter -> 51
  | Sub -> 45
  | Cartes -> 40
  | Cast -> 2
  | And -> 80
  | Arr -> 99

let right_associative = function
  | Union | Seq | Inter | And | Arr -> true
  | Sub | Cartes | Cast -> false

let rec cascade_op (o : op2) : exp -> exp list =
  function
  | Op2 (o', e1, e2) when o = o' -> e1 :: cascade_op o e2
  | e -> [e]

let rec pprint_exp verbosity e =
  let p = pprint_exp verbosity in
  let ppar e = match e with
    | Var x | Cst x -> x
    | Op1 (AST.ToId, _) -> p e
    | _ -> "(" ^ p e ^ ")"
  in
  let open String in
  match e with
  | Var x -> x
  | Cst s -> s
  | App (App (e1, e2), e3) -> ppar e1 ^ " " ^ ppar e2 ^ " " ^ ppar e3
  | App (e1, Tup es) -> ppar e1 ^ " " ^ concat " " (List.map ppar es)
  | App (e1, e2) -> ppar e1 ^ " " ^ ppar e2
  | Op1 (o, e1) -> pprint_op1 o (ppar e1)
  | Op2 (o, e1, e2) ->
     if right_associative o then
       concat (" " ^ pprint_op2 o ^ " ") (List.map ppar (e1 :: cascade_op o e2))
     else
       sprintf "%s %s %s" (ppar e1) (pprint_op2 o) (ppar e2)
  | Tup l -> "(" ^ (concat ", " (List.map p l)) ^ ")"
  | Fun (xs, e) -> sprintf "fun %s => %s" (concat " " xs) (p e)
  | Fix (f, xs, body) -> sprintf "fix %s %s := %s" f (concat " " xs) (p body)
  | Let (x, e1, e2) -> sprintf "let %s := %s in %s" x (p e1) (p e2)
  | Annot (_, e) when verbosity <= 0 -> p e
  | Annot (comment, e) -> sprintf "(*%s*) %s" comment (p e)
  | Try (e1, e2) -> sprintf "try %s with %s" (p e1) (p e2)

let rec has_notations e : bool =
  let f = has_notations in
  match e with
  | Var _ | Cst _ -> false
  | Op1 (_, _) | Op2 (_, _, _) -> true
  | Fun(_, e) | Fix (_, _, e) | Annot (_, e) -> f e
  | App (e1, e2) | Let (_, e1, e2) | Try (e1, e2) -> f e1 || f e2
  | Tup es -> List.exists f es

let pprint_exp_scope verbosity e =
  if has_notations e
  then "(" ^ pprint_exp verbosity e ^ ")%cat"
  else pprint_exp verbosity e

let print_exp = pprint_exp_scope


(** Instructions, parameterized by a type for possibly-generated names *)

type definition_kind = Normal_definition | Test_definition | Condition

type 'name instr =
  | Def of 'name * string option (* possible type annotation*) * exp * definition_kind
  | Variable of 'name * exp
  | Inductive of (string * 'name * exp) list
  | Withfrom of string * 'name * exp
  | Comment of string

type name = Fresh of string | Normal of string


(** Free and defined variables mentioned in an instruction *)

let free_vars_of_instr (fv: 'a -> string list) : 'a instr -> StringSet.t =
  let open StringSet in
  let (+) xs set = List.fold_right add xs set in
  (* let (+) s = function Normal x -> add x s | Fresh _ -> s in *)
  function
  | Def (x, _, e, _) -> fv x + free_vars e
  | Variable (x, e) -> fv x + free_vars e
  | Inductive defs ->
     unions (List.map (fun (x, y, e) -> [x] + (fv y + free_vars e)) defs)
  | Withfrom (x, y, e) -> [x] + (fv y + free_vars e)
  | Comment _ -> empty

let free_vars_of_instrs (fv: 'a -> string list) (l : 'a instr list) =
  StringSet.unions (List.map (free_vars_of_instr fv) l)


(** Given as aguments to the model *)

let candidate_fields =
  ["R"; "W"; "IW"; "FW"; "B"; "RMW"; "F";
   "rf"; "po"; "int"; "ext"; "loc"; "addr"; "data"; "ctrl"; "amo"]

let imports_candidate_fields : string instr list =
  List.map
    (fun x -> Def (x, None, App (Cst x, Cst "c"), Normal_definition))
    (candidate_fields @ ["unknown_set"; "unknown_relation"])

let rel_or_set s =
  if String.length s > 0 && 'a' <= s.[0] && s.[0] <= 'z'
  then "relation"
  else "set"

let axioms =
  List.map
    (fun x -> Variable (x, App (Cst (rel_or_set x), Cst "events")))
    candidate_fields


(** Before generated code *)

let start_text = "

Variable c : candidate.
Definition events := events c.

Instance SetLike_set_events : SetLike (set events) := SetLike_set events.
Instance SetLike_relation_events : SetLike (relation events) := SetLike_relation events.
"


(** After generated imports from candidate *)

let middle_definitions = "\
Definition M := union R W.
Definition emptyset : set events := empty.
Definition classes_loc (S : set events) : set (set events) :=
  fun Si => forall x y, Si x -> Si y -> loc x y.
"


(** After generated code *)

let end_text empty_witness_cond empty_model_cond relations =
  let relations = String.concat " " relations in
  sprintf
"
Definition valid (c : candidate) := %s%s.
"
  (if empty_witness_cond then "" else sprintf "
  exists %s : relation (events c),
    witness_conditions c %s /\\
    " relations relations)
  (if empty_model_cond then "True" else sprintf "model_conditions c %s" relations)


(** Definitions that are too complex to translate, so we remove them
   and define them in the prelude *)

let definitions_to_remove =
  ["co_locs"; "cross"; "map"]


(** Definitions that are in the prelude but can be shadowed *)

let defined_in_prelude =
  definitions_to_remove @
    [ "universal"; "complement"; "union"; "intersection";
      "diff"; "rel_seq"; "rel_inv"; "cartesian"; "incl"; "id";
      "domain"; "range"; "diagonal"; "acyclic"; "is_empty";
      "irreflexive"; "clos_trans"; "clos_refl_trans"; "clos_refl";
      "set"; "relation"; "not"; "StrictTotalOrder"; "linearisations";
      "set_flatten"; "classes-loc"; "_";  "emptyset";
      "empty"; "sig"; "M" ]

let unknown_def x =
  Def (x, None,
       App (Cst ("unknown_" ^ rel_or_set x),
             Cst (sprintf "\"%s\"" x)),
       Normal_definition)

let unknown_axiom x =
  Variable (x, App (Cst (rel_or_set x), Cst "events"))


(** Type annotations for cases for which Cst fails at inference. This
   is less useful since currying has become the norm *)

let force_type : string -> string option =
  function
  | "toid" -> Some "relation events"
  | _ -> None

let special_cases =
  List.map @@
    function
    | Def (x, _, e, t) -> Def (x, force_type x, e, t)
    | instr -> instr


(** Printing instructions *)

let t = ref 0

let pprint_instr verbosity (i : string instr) : string list =
  let opt = function None -> "" | Some s -> ": " ^ s ^ " " in
  let indent = String.make !t ' ' in
  let pprint_exp = pprint_exp verbosity in
  match i with
  | Comment "INDENT" -> if verbosity >= 1 then t := !t + 2; []
  | Comment "DEDENT" -> if verbosity >= 1 then t := !t - 2; []
  | Comment _ when verbosity <= 0 -> []
  | _ ->
     [indent ^
       match i with
       | Comment s -> sprintf "(* %s *)" s
       | Def (x, ty, Fun (xs, e), _) ->
          sprintf "Definition %s %s %s:= %s."
            x (String.concat " " xs) (opt ty) (pprint_exp e)
       | Def (x, ty, e, _) -> sprintf "Definition %s %s:= %s." x (opt ty) (pprint_exp e)
       | Variable (x, e) -> sprintf "Variable %s : %s." x (pprint_exp e)
       | Inductive defs ->
          let f (x, cx, e) =
            sprintf "%s : relation _ := %s : incl (%s) %s" x cx (pprint_exp e) x
          in sprintf "Inductive %s."
               (String.concat ("\n" ^ indent ^ "  with ")
                  (List.map f defs))
       | Withfrom _ ->
          invalid_arg "withfroms should have been eliminated before"
     ]


(** Eliminating base operators *)

let exp_of_op1 : AST.op1 -> exp =
  let app (x, y) = App (x, y) in
  let open AST in
  function
  | Plus -> app (Cst "clos_trans", Cst "_")
  | Star -> app (Cst "clos_refl_trans", Cst "_")
  | Opt -> app (Cst "clos_refl", Cst "_")
  | Comp -> Cst "complement"
  | Inv -> Cst "rel_inv"
  | ToId -> Cst "diagonal"

let translate_op1 (o : AST.op1) e = App (exp_of_op1 o, e)

let translate_op1_keep (o : AST.op1) e =
  Op1 (o, e)

let rec translate_op2 (o : AST.op2) (es : exp list) : exp =
  let app2 x e1 e2 = App (App (Cst x, e1), e2) in
  match o, es with
  | AST.Union, [] -> Cst "empty"
  | AST.Union, [e] -> e
  | AST.Union, (e :: l) -> app2 "union" e (translate_op2 AST.Union l)
  | AST.Inter, [e1; e2] -> app2 "intersection" e1 e2
  | AST.Diff, [e1; e2] -> app2 "diff" e1 e2
  | AST.Cartesian, [e1; e2] -> app2 "cartesian" e1 e2
  | AST.Add, [e1; e2] -> app2 "add_element" e1 e2
  | AST.Seq, [e] -> e
  | AST.Seq, (e :: l) -> app2 "rel_seq" e (translate_op2 AST.Seq l)
  | AST.Tuple, e -> Tup e
  | ((AST.Inter | AST.Diff | AST.Cartesian | AST.Add),
     ([] | [_] | _ :: _ :: _ :: _)) | (AST.Seq, []) ->
     invalid_arg "op2 (invalid arity)"

let rec translate_op2_keep (o : AST.op2) (es : exp list) : exp =
  match o, es with
  | AST.Union, [] -> Cst "empty"
  | AST.Union, [e] -> e
  | AST.Union, (e :: l) -> Op2 (Union, e, (translate_op2_keep AST.Union l))
  | AST.Inter, [e1; e2] -> Op2 (Inter, e1, e2)
  | AST.Diff, [e1; e2] ->  Op2 (Sub, e1, e2)
  | AST.Cartesian, [e1; e2] -> Op2 (Cartes, e1, e2)
  | AST.Add, [_; _] -> failwith "adding elements to lists not in the supported subset of cat"
  | AST.Seq, [e] -> e
  | AST.Seq, (e :: l) -> Op2 (Seq, e, translate_op2_keep AST.Seq l)
  | _ -> translate_op2 o es


(** Translating expressions *)

let vars_of_pat : AST.pat -> string list =
  let f = function None -> "_" | Some x -> x in
  function AST.Pvar p -> [f p] | AST.Ptuple ps -> List.map f ps

let rec translate_exp (notation : notation) (e : AST.exp) : exp =
  let f e = translate_exp notation e in
  let invalid_arg s = invalid_arg ("translate_exp: " ^ s) in
  let rec lets e2 = function
    | [] -> e2
    | (x, e1) :: l -> Let (x, e1, lets e2 l)
  in
  let nicer_binding = function
    | (_, AST.Pvar None, e1) -> ("_", e1)
    | (_, AST.Pvar (Some x), e1) -> (x, e1)
    | (_, AST.Ptuple _, _) -> invalid_arg "destructuring binding"
  in
  let (op1, op2) =
    match notation with
    | Cat -> (translate_op1_keep, translate_op2_keep)
    | Kat -> failwith "kat unsupported"
    | Non -> (translate_op1, translate_op2)
  in
  let var x = Var x in
  match e with
  | AST.Konst (_, AST.Empty _) -> Cst "empty"
  | AST.Konst (_, AST.Universe _) -> Cst "universal"
  | AST.Tag (_, tag) -> Cst (sprintf "Tag \"%s\"" tag)
  | AST.Var (_, x) -> var x
  | AST.Op1 (_, o, exp) -> op1 o (f exp)
  | AST.Op (_, o, args) -> op2 o (List.map f args)
  | AST.App (_, e1, e2) -> App (f e1, f e2)
  | AST.Try (_, e1, e2) -> Try (f e1, f e2)
  | AST.Bind (_, bindings, e2) ->
     bindings
     |> List.map nicer_binding
     |> List.map (fun (x, e1) -> (x, f e1))
     |> lets (f e2)
  | AST.BindRec (_, bindings, e2) ->
     (* Has never been tested! *)
     begin match bindings with
     | [] -> invalid_arg "empty let rec in"
     | _ :: _ :: _ -> invalid_arg "mutual let rec in"
     | [(_, AST.Ptuple _, _)] -> invalid_arg "destructuring in let rec"
     | [(_, AST.Pvar None, _)] -> invalid_arg "nameless let rec"
     | [(_, AST.Pvar (Some name), (AST.Fun (_, pat, body, _, _)))] ->
        Let (name, Fix (name, vars_of_pat pat, f body), f e2)
     | [(_, AST.Pvar _, _)] -> invalid_arg "let rec in with no argument"
     end
  | AST.Fun (_, pat, exp, _name, _freevars) ->
     Fun (vars_of_pat pat, f exp)
  | AST.ExplicitSet (_, []) -> Op2 (Cast, Cst "empty", App (Cst "set", Cst "_"))
  | AST.ExplicitSet (_, [e]) -> App (Cst "singleton", f e)
  | AST.ExplicitSet (_, (_ :: _)) -> failwith "adding elements to lists not in the supported subset of cat"
  | AST.Match _ -> invalid_arg "match not implemented"
  | AST.MatchSet _ -> invalid_arg "matchset not implemented"
  | AST.If _ -> invalid_arg "if"


(** Translate a kind of test into an expression *)
let of_test (t : AST.test) k (e : AST.exp) : exp =
  let e = translate_exp k e in
  let f (t : AST.do_test) = Cst (match t with
    | AST.Acyclic -> "acyclic"
    | AST.Irreflexive -> "irreflexive"
    | AST.TestEmpty -> "is_empty")
  in
  match t with
  | AST.Yes t -> App (f t, e)
  | AST.No t -> App (Cst "not", (App (f t, e)))


(** Converting cat commands instruction by instruction & recursively
   import files *)

<<<<<<< HEAD
let rec translate_instr notation (parse_file : string -> AST.ins list) (i : AST.ins)
=======
let expand_include parse_file is =
  let expand_one = function
    | AST.Include (_, filename) -> parse_file filename
    | x -> [x]
  in
  List.(concat @@ map expand_one is)

let filter_unused_defs instrs =
  let test_exps = List.filter_map
                (function AST.Test ((_, _, _, e, _), _) -> Some e | _ -> None)
                instrs
  in
  let concat = List.fold_left StringSet.union StringSet.empty in
  let vars_of_exps list = concat @@ List.map (ASTUtils.free_body []) list in
  let needed = ref (vars_of_exps test_exps) in
  let filter = function
    | AST.Let (_, list)
    | AST.Rec (_, list, _) ->
      let pats = List.concat @@ List.map (fun (_, x, _) -> vars_of_pat x) list in
       if List.exists (fun s -> StringSet.mem s !needed) pats then begin
          let exps = List.map (fun (_, _, e) -> e) list in
          needed := StringSet.union !needed (vars_of_exps exps);
          true
         end
       else false
    | AST.WithFrom (_, _, exp) ->
       needed := StringSet.union !needed (vars_of_exps [exp]);
       true
    | _ -> true
  in List.rev @@ List.filter filter (List.rev instrs)

let preprocess parse_file is = filter_unused_defs @@ expand_include parse_file is
let rec translate_instr k (parse_file : string -> AST.ins list) (i : AST.ins)
>>>>>>> d2b44db9
  : name instr list =
  let invalid_arg s = invalid_arg ("of_instr: " ^ s) in
  let open AST in
  match i with
  | Include (_, filename) ->
     [Comment (sprintf "Import from %s:" filename)]
     @ [Comment "INDENT"]
     @ List.concat (List.map (translate_instr notation parse_file) (parse_file filename))
     @ [Comment "DEDENT"]
     @ [Comment (sprintf "End of import from %s" filename)]
  | Test ((_, _, test, e, None), _) ->
     [Def (Fresh "Test", None, of_test test notation e, Test_definition)]
  | Test ((_, _, test, e, Some x), _) ->
     [Def (Normal x, None, of_test test notation e, Test_definition)]
  | Let (_, [(_, Pvar Some name, _)]) when List.mem name definitions_to_remove ->
     [Comment (sprintf "Definition of %s already included in the prelude" name)]
  | Let (_, bindings) ->
     let f : AST.binding -> _ = function
       | (_, Pvar None, exp) -> Def (Fresh "_", None, translate_exp notation exp, Normal_definition)
       | (_, Pvar Some name, exp) -> Def (Normal name, None, translate_exp notation exp, Normal_definition)
       | (_, Ptuple _, _) -> invalid_arg "toplevel let with tuple"
     in List.map f bindings
  | Rec (loc, bds, Some test) ->
     translate_instr notation parse_file (Rec (loc, bds, None)) @
       translate_instr notation parse_file (Test (test, Check))
  | Rec (_, bindings, None) ->
     let f : AST.binding -> _ = function
       | (_, Pvar (Some name), exp) -> (name, Fresh (name ^ "_c"), translate_exp notation exp)
       | (_, Pvar None, _) -> invalid_arg "nameless let rec"
       | (_, Ptuple _, _) -> invalid_arg "tuple in let rec"
     in [Inductive (List.map f bindings)]
  | WithFrom (_, var, exp) -> [Withfrom (var, Fresh ("set_" ^ var), translate_exp notation exp)]
  | UnShow    _ -> []
  | Show      _ -> []
  | ShowAs    _ -> []
  | Procedure _ -> []
  | InsMatch  _ -> invalid_arg "InsMatch"
  | Call      _ -> invalid_arg "Call"
  | Enum      _ -> invalid_arg "Enum"
  | Forall    _ -> invalid_arg "Forall"
  | Debug     _ -> invalid_arg "Debug"
  | Events    _ -> invalid_arg "Events"

<<<<<<< HEAD
let translate_instrs notation parse instrs =
  List.concat (List.map (translate_instr notation parse) instrs)
=======
let translate_instrs keepnotations parse instrs =
  List.concat (List.map (translate_instr keepnotations parse) (preprocess parse instrs))
>>>>>>> d2b44db9


(** Transform a list of instructions with Fresh-marked names to
   instructions with normal string names *)

let resolve_fresh (l : name instr list) : string instr list =
  let open StringSet in
  let fv = function Normal x -> [x] | Fresh _ -> [] in
  let seen = ref (free_vars_of_instrs fv l) in
  let fresh x =
    let x' = first (name_like x) (fun y -> not (mem y !seen)) in
    seen := add x' !seen;
    x'
  in
  let freshen = function Normal x -> x | Fresh x -> fresh x in
  let resolve : name instr -> string instr = function
    | Def (x, ty, e, t) -> Def (freshen x, ty, e, t)
    | Variable (x, e) -> Variable (freshen x, e)
    | Inductive defs ->
       Inductive (List.map (fun (x, n, e) -> (x, freshen n, e)) defs)
    | Withfrom (s, s', e) -> Withfrom (s, freshen s', e)
    | Comment s -> Comment s
  in
  List.map resolve l


(** Remove WithFrom -- needs to be done after resolve_fresh *)

let remove_withfrom_axiom_set (l : string instr list) : string instr list =
  let add_arg e1 e2 =
    match e1 with
    | App (e1, Tup e2s) -> App (e1, Tup (e2s @ [e2]))
    | e1 -> App (e1, e2)
  in
  let eta_expanse x e = Fun ([x], add_arg e (Var x)) in
  let f : string instr -> string instr list = function
    | Withfrom (x, set, e) ->
       [Variable (set, App (Cst "sig", eta_expanse x e));
        Def (x, None, App (Cst "proj1_sig", Var set), Normal_definition)]
    | i -> [i]
  in
  List.concat (List.map f l)


let remove_withfrom (l : string instr list) : string instr list =
  let add_arg e1 e2 =
    match e1 with
    | App (e1, Tup e2s) -> App (e1, Tup (e2s @ [e2]))
    | e1 -> App (e1, e2)
  in
  let collect : string instr -> string instr list = function
    | Withfrom (x, set, e) ->
       [Variable (x, App (Cst "relation", Cst "events"));
        Def (set, None, add_arg e (Var x), Condition)]
    | i -> [i]
  in
  List.concat (List.map collect l)


(** Shadowing *)

let resolve_shadowing add_info defined (instrs : string instr list) : string instr list =
  let defined = ref defined in
  let visible = free_vars_of_instrs (fun x -> [x]) instrs in
  let renaming = ref StringMap.empty in
  let renamings = ref StringMap.empty in
  let ( += ) r (x, y) = r := StringMap.add x y !r in
  let new_name_for x =
    if StringSet.mem x !defined then
      let x' = fresh x (StringSet.union visible !defined) in
      renaming += (x, x');
      renamings += (x, x' :: StringMap.safe_find [] x !renamings);
      x'
    else
      x
  in
  let def x =
    let x' = new_name_for x in
    defined := StringSet.add x' !defined;
    x'
  in
  let sub e = subst_with_var !renaming e in
  let rename = function
    | Def (x, ty, e, t) -> let e = sub e in Def (def x, ty, e, t)
    | Variable (x, e) -> let e = sub e in Variable (def x, e)
    | Inductive defs ->
       defs
       |> List.map (fun (x, y, e) -> (def x, def y, e))
       |> List.map (fun (x, y, e) -> (x, y, sub e))
       |> fun d -> Inductive d
    | Withfrom (x, y, e) -> let e = sub e in Withfrom (def x, def y, e)
    | Comment s          -> Comment s
  in
  let instrs = List.map rename instrs in
  let () =
    !renamings
    |> StringMap.bindings
    |> List.map
         (fun (x, xs) ->
           sprintf
             "\n  %s -> %s"
             x (String.concat ", " (List.rev xs)))
    |> function
      | [] -> ()
      | warnings ->
         add_info ("The following renamings occurred:" ^ String.concat "" warnings)
  in
  instrs


(** Removing try/with *)

let rec assert_notry =
  let f = assert_notry in
  function
  | Var x           -> Var x
  | Cst s           -> Cst s
  | App (e1, e2)    -> App (f e1, f e2)
  | Fun (xs, e)     -> Fun (xs, f e)
  | Let (x, e1, e2) -> Let (x, f e1, f e2)
  | Fix (x, xs, e)  -> Fix (x, xs, f e)
  | Tup es          -> Tup (List.map f es)
  | Op1 (o, e1)     -> Op1 (o, f e1)
  | Op2 (o, e1, e2) -> Op2 (o, f e1, f e2)
  | Try _           -> failwith "nested try .. with are ambiguous"
  | Annot (s, e)    -> Annot (s, f e)

let remove_trywith defined : string instr list -> string instr list =
  let open StringSet in
  let rec rmtry defined (e : exp) : exp =
    let f = rmtry defined in
    let fnewdef xs = rmtry (List.fold_right add xs defined) in
    match e with
    | Var x           -> Var x
    | Cst s           -> Cst s
    | App (e1, e2)    -> App (f e1, f e2)
    | Fun (xs, e)     -> Fun (xs, fnewdef xs e)
    | Let (x, e1, e2) -> Let (x, f e1, fnewdef [x] e2)
    | Fix (x, xs, e)  -> Fix (x, xs, fnewdef (x :: xs) e)
    | Tup es          -> Tup (List.map f es)
    | Op1 (o, e1)     -> Op1 (o, f e1)
    | Op2 (o, e1, e2) -> Op2 (o, f e1, f e2)
    | Try (e1, e2)    -> let s = pprint_exp 1 e in
                         if subset (free_vars e1) defined
                         then Annot ("successful: "^ s, assert_notry e1)
                         else Annot ("failed: "^ s, f e2)
    | Annot (s, e)    -> Annot (s, f e)
  in
  let defined = ref defined in
  let rmtry e = rmtry !defined e in
  let define x = defined := add x !defined in
  let def x = define x; x in
  List.map (function
      | Def (x, ty, e, t) -> let e = rmtry e in Def (def x, ty, e, t)
      | Variable (x, e) -> let e = rmtry e in Variable (def x, e)
      | Inductive defs ->
         List.iter (fun (x, y, _) -> define x; define y) defs;
         Inductive (List.map (fun (x, y, e) -> (x, y, rmtry e)) defs)
      | Withfrom (x, y, e)    -> let e = rmtry e in Withfrom (def x, def y, e)
      | Comment s -> Comment s)


(** Functions on lists *)

let rec filter_map (f : 'a -> 'b option) : 'a list -> 'b list =
  function
  | [] -> []
  | a :: l ->
     match f a with
     | None -> filter_map f l
     | Some b -> b :: filter_map f l

let rec fold_right1 (f : 'a -> 'a -> 'a) : 'a list -> 'a =
  function
  | [] -> invalid_arg "fold_right1"
  | [x] -> x
  | x :: xs -> f x (fold_right1 f xs)

let extract_from_list (f : 'a -> 'b option) : 'a list -> ('a list * 'b list) =
  let rec extr al bl = function
    | [] -> (List.rev al, List.rev bl)
    | a :: l ->
       match f a with
       | None -> extr (a :: al) bl l
       | Some b -> extr al (b :: bl) l
  in extr [] []

let split_on_char sep s =
  let open String in
  let r = ref [] in
  let j = ref (length s) in
  for i = length s - 1 downto 0 do
    if unsafe_get s i = sep then begin
      r := sub s (i + 1) (!j - i - 1) :: !r;
      j := i
    end
  done;
  sub s 0 !j :: !r

let assoc_inv : 'b -> ('a * 'b) list -> 'a =
  fun b l -> List.assoc b (List.map (fun (a, b) -> (b, a)) l)

(** Collects conditions and gather them at the end *)

let conjunction_of_exps (l : exp list) : exp =
  if l = [] then
    Cst "True"
  else
    fold_right1 (fun x y -> Op2 (And, x, y)) l

let conjunction_of_vars (vars : string list) : exp =
  conjunction_of_exps (List.map (fun x -> Var x) vars)

let collect_conditions instrs : string instr list =
  (* Get the name of all the test declared *)
  let tests =
    filter_map
      (function Def (x, _, _, Test_definition) -> Some x | _ -> None)
      instrs
  in
  (* Extract the conditions on withfroms *)
  let (instrs, conditions) =
    extract_from_list
      (function Def (_, _, e, Condition) -> Some e | _ -> None)
      instrs
  in
  instrs @
    [Def ("witness_conditions", None, conjunction_of_exps conditions, Normal_definition);
     Def ("model_conditions", None, conjunction_of_vars tests, Normal_definition) ]


(** Behaves as [f] but checks injectivity where it is called *)

let check_injectivity (print : 'a -> string) (f : string -> 'a) : string -> 'a =
  let open StringMap in
  let inv = ref empty in
  fun x ->
    let y = f x in
    begin match find y !inv with
    | exception Not_found -> inv := add y x !inv
    | x' when x = x' -> ()
    | x' ->
       failwith (sprintf "names %s and %s both mapped to %s" x' x (print y))
    end;
    y


(** Transforms chararacters '-' and '.' in identifiers and check that
   it introduces no conflict *)

let resolve_charset : string instr list -> string instr list =
  let fix_name = String.map (function '-' | '.' -> '_' | c -> c) in
  let fx = check_injectivity (fun s -> s) fix_name in
  let rec fe : exp -> exp = function
  | Var x           -> Var (fx x)
  | Cst s           -> Cst s
  | App (e1, e2)    -> App (fe e1, fe e2)
  | Fun (xs, e)     -> Fun (List.map fx xs, fe e)
  | Let (x, e1, e2) -> Let (fx x, fe e1, fe e2)
  | Fix (x, xs, e)  -> Fix (fx x, List.map fx xs, fe e)
  | Tup es          -> Tup (List.map fe es)
  | Op1 (o, e1)     -> Op1 (o, fe e1)
  | Op2 (o, e1, e2) -> Op2 (o, fe e1, fe e2)
  | Try (e1, e2)    -> Try (fe e1, fe e2)
  | Annot (s, e)    -> Annot (s, fe e)
  in
  List.map
    (function
     | Def (x, ty, e, t) -> Def (fx x, ty, fe e, t)
     | Variable (x, e) -> Variable (fx x, fe e)
     | Inductive l ->
        Inductive (List.map (fun (x, y, e) -> (fx x, fx y, fe e)) l)
     | Withfrom (x, y, e) -> Withfrom (fx x, fx y, fe e)
     | Comment s -> Comment s)


(** Get information on which names are defined, used before any
   definition, or tried (and not used) before any definition *)

type naming = {
    defines : StringSet.t;
    uses : StringSet.t;
    tries : StringSet.t;
  }

let naming_information (instructions : string instr list) : naming =
  let open StringSet in
  let defined, used, tried = ref empty, ref empty, ref empty in
  let (+) = union in
  let (-) = diff in
  let (+=) r x = r := !r + x in
  let use e =
    used += (used_vars e - !defined);
    tried += (tried_vars e - !defined);
  in
  let def x = defined += singleton x in
  begin List.iter
    (function
     | Def (x, _, e, _) -> use e; def x
     | Variable (x, e) -> use e; def x
     | Withfrom (x, y, e) -> use e; def x; def y
     | Comment _ -> ()
     | Inductive l ->
        List.iter (fun (x, y, _) -> def x; def y) l;
        List.iter (fun (_, _, e) -> use e) l)
    instructions
  end;
  { defines = !defined;
    uses    = !used;
    tries   = !tried }


(** From cat-like instructions to coq-like instructions *)

let use_axioms = false

let transform_instrs force_defined (l : name instr list) : string instr list =
  let open StringSet in
  let ( ++ ) = union in
  let l = resolve_fresh l in
  let l = remove_withfrom l in
  let l = special_cases l in
  
  let infos = ref [] in
  let add_info s = infos := !infos @ [s] in
  
  let { uses; tries; _ } = naming_information l in
  let uses = of_list force_defined ++ uses in
  
  (* Informing user about undefined but try-with'ed names *)
  let ambiguous = elements (diff tries uses) in
  let warning =
    sprintf "The following set of variables is only used inside try/with's before
any definition:
  %s
the corresponding try/with's failed. Use the option -defined
id1,id2,... to make the corresponding ones succeed instead.
"
      (String.concat ", " ambiguous)
  in
  if ambiguous <> [] then add_info warning;

  (* Informing user about undefined names *)
  let ondemand = elements (diff uses (of_list (defined_in_prelude @ candidate_fields))) in
  let warning =
    ondemand
    |> String.concat ", "
    |> sprintf "The following set of variables is used but is neither defined in the
prelude nor provided by the candidate:
  %s
"
  in
  if ondemand <> [] then add_info warning;
  
  let provide = if use_axioms then unknown_axiom else unknown_def in
  let ondemand_definitions = List.map provide ondemand in
  let introduced_by_translation =
    of_list ["valid"; "witness_conditions"; "witness"; "relation_conditions"] in
  
  let fv = uses
           ++ of_list candidate_fields
           ++ of_list defined_in_prelude
           ++ of_list ondemand
           ++ introduced_by_translation
  in
  
  l
  |> resolve_shadowing add_info fv
  |> collect_conditions
  |> remove_trywith fv
  |> (@) ondemand_definitions
  |> fun l -> l @ [Comment ("Informations on the translation from cat to coq:\n\n"
                            ^ String.concat "\n" !infos ^ "\n")]
  |> resolve_charset


(** Print model in Coq syntax *)

let pprint_coq_model
      (verbosity : int)
      (notation : notation)
      (force_defined : string list)
      (prelude : string list)
      (parse_file : string -> AST.t)
      (model : AST.t) : string =
  let parse fname = let (_, _, i) = parse_file fname in i in
  let (_, name, instrs) = model in
  
  (* We automatically include stdlib.cat *)
  let instrs = AST.Include (TxtLoc.none, "stdlib.cat") :: instrs in

  (* Line-by-line translation of cat commands *)
  let instrs = translate_instrs notation parse instrs in
  
  (* More global transformations *)
  let instrs = transform_instrs force_defined instrs in
  
  let comment s = pprint_instr verbosity (Comment s) in
  
  let print_instrs l = List.concat (List.map (pprint_instr verbosity) l) in
  
  let intro_R_W_etc =
    if use_axioms
    then axioms
    else imports_candidate_fields
  in
  
  let all_axiom_relations =
    filter_map (function Variable (x, _) -> Some x | _ -> None) instrs
  in
  
  let all_definitions =
    filter_map (function Def (x, _, _, _) -> Some x | _ -> None) instrs
  in

  let empty_witness_cond =
    List.mem
      (Def ("witness_conditions", None, Cst "True", Normal_definition))
      instrs
  in
  let empty_model_cond =
    List.mem
      (Def ("model_conditions", None, Cst "True", Normal_definition))
      instrs
  in

  let groups = ref [] in
  let add lvl element = if verbosity >= lvl then groups := element :: !groups in
  
  add 1 (comment (sprintf "Translation of model %s" name));
  add 0 prelude;
  add 0 ["Section Model."];
  add 0 [start_text];
  add 0 (print_instrs intro_R_W_etc);
  add 0 [middle_definitions];
  add 0 (if notation = Cat then ["Open Scope cat_scope."] else []);
  add 0 (print_instrs instrs);
  add 0 ["End Model."];
  add 0 [sprintf "Hint Unfold %s : cat." (String.concat " " all_definitions)];
  add 0 [end_text empty_witness_cond empty_model_cond all_axiom_relations];
  add 1 (comment (sprintf "End of translation of model %s" name));
  
  !groups |> List.rev |> List.concat |> String.concat "\n"


(** Read commandline options *)

let allcats = ref false
let args = ref []
let cat = ref true
let convertfilename = ref false
let debug = ref false
let force_defined = ref []
let includes = ref []
let makefile = ref false
let notation = ref Cat
let output_file = ref None
let overwrite = ref false
let prelude = ref true
let quiet = ref false
let verbosity = ref 1
let yescat = ref false

let prog =
  if Array.length Sys.argv > 0 then
    Filename.basename Sys.argv.(0)
  else "cat2coq7"

let forbidden_chars = "-.+"

let usage =
  let s =
    (sprintf
       "Usage: %s [options]* <file.cat> [<file.cat>]*\n
        Translate .cat files into .v files, and create a Cat.v file
        containing basic definitions, including the one of candidate.\n"
       prog)
  in s (* keep this let for indentation *)

let options =
  [
    ("-allcats",
     Arg.Unit (fun () -> makefile := true; allcats := true),
     sprintf
       "
        add all the cats in herd's libdir's directory to the list of
        input files. Also turn on the -makefile option.  Use:
        %s -allcats && make -j7
        to check everything.\n"
       ("  " ^ prog))
  ;
    ("-convertfilename",
     Arg.Unit (fun () -> convertfilename := true),
     sprintf
       "
        do not read any file, simply display the filename converted
        to a coq-compatible filename (characters in \"%s\" are mapped
        to '_'). Note that the filenames are in the current directory,
        which may differ from the cat file(s) directory.\n"
       (String.escaped forbidden_chars)
    )
  ;
    ("-debug",
     Arg.Unit (fun () -> debug := true),
     sprintf
       "
        display which files are opened\n")
  ;
    ("-defined",
     Arg.String (fun s -> force_defined := split_on_char ',' s),
     sprintf
       "<ident1>[,<ident2>[,...]]
        make try..with succeed for these
        identifiers, even if they don't appear outside a try..with\n")
  ;
    ("-I",
     Arg.String (fun s -> includes := !includes @ [s]),
     sprintf
       "<dir>
        add <dir> to search path\n")
  ;
    ("-makefile",
     Arg.Unit (fun () -> makefile := true),
     sprintf
       "
        generate a Makefile for all the .v files generated, including
        Cat.v, and a file importeverything.v that check that all the
        validity conditions are defined.\n")
  ;
    ("-nocat",
     Arg.Unit (fun () -> cat := false),
     sprintf
       "
        do not write Cat.v\n")
  ;
    ("-notations",
     Arg.String (fun s -> try notation := List.assoc s notation_names
                          with Not_found -> failwith (sprintf "invalid notation: %s" s)),
     sprintf
       "%s
        notation system (default %s):
          none: define and use no notations
          cat:  define and use notations that look like .cat files
          kat:  import notations from the RelationAlgebra library\n"
       (String.concat "|" (List.map fst notation_names))
       (assoc_inv !notation notation_names)
    )
  ;
    ("-noprelude",
     Arg.Unit (fun () -> prelude := false),
     sprintf
       "
        do not include any prelude\n")
  ;
    ("-o",
     Arg.String (fun s -> output_file := Some s),
     sprintf
       "<filename>
        generated file name, - for standard output. The default is a
        coq-compatible name generated from the input filename. If this
        option is provided, only one file can be handled at a time.\n")
  ;
    ("-overwrite",
     Arg.Unit (fun () -> overwrite := true),
     sprintf
       "<filename>
        generated file name, - for standard output. The default is a
        coq-compatible name generated from the input filename. If this
        option is provided, only one file can be handled at a time.\n")
  ;
    ("-q",
     Arg.Unit (fun () -> quiet := true),
     sprintf
       "
        quiet: read and parse files but do not write anything\n")
  ;
    ("-v",
     Arg.Int (fun n -> verbosity := n),
     sprintf
       "<integer>
        verbosity level: more or less annotations in generated files.
        For now, can be either 0 and 1 (default 1)\n")
  ;
    ("-yescat",
     Arg.Unit (fun () -> yescat := true),
     sprintf
       "
        write Cat.v even if no .cat argument is given\n")
  ]

let () =
  Arg.parse
    options
    (fun s -> args := s :: !args)
    usage


let libfind =
  let module ML =
    MyLib.Make
      (struct
        let includes = !includes
        let env = Some "HERDLIB"
        let libdir = Filename.concat Version.libdir "herd"
        let debug = !debug
      end) in ML.find

module Parser =
  ParseModel.Make
    (struct
      let debug = false
      let libfind = libfind
    end)

let normalize_filename fname =
  let fname = Filename.basename fname in
  let fix_name =
    String.map
      (fun c -> if String.contains forbidden_chars c then '_' else c)
  in
  if Filename.check_suffix fname ".cat" then
    fix_name (Filename.chop_suffix fname ".cat")
  else
    invalid_arg "not a .cat file name, unsure what to convert"

let vfilename fname = normalize_filename fname ^ ".v"

let handle_filename fname prelude outchannel =
  let text =
    pprint_coq_model
      !verbosity
      !notation
      !force_defined
      prelude
      Parser.parse
      (Parser.parse fname)
  in
  match outchannel with
  | None -> ()
  | Some outchannel -> fprintf outchannel "%s\n" text


let read_file filename : string list =
  let lines = ref [] in
  let chan = open_in filename in
  try
    while true do
      lines := input_line chan :: !lines
    done; assert false
  with End_of_file ->
    close_in chan;
    List.rev !lines

exception Return
let return () : unit = raise Return

let () =
  let current_filename = ref None in
  try
    if !convertfilename then
      !args
      |> List.map vfilename
      |> String.concat " "
      |> printf "%s\n"
      |> return;

    if !allcats then
      args :=
        !args @
          List.map (fun x -> x ^ ".cat")
          ["aarch64"; "aarch64fences"; "aarch64-obsolete"; "arm-alt"; "arm";
           "armfences"; "armllh"; "atom-arm"; "atom"; "c11_base"; "c11_cos";
           "c11_los"; "c11_orig"; "c11_partialSC"; "c11_simp"; "compat";
           "cos"; "coscat"; (* "cosllh"; "cos-opt"; *) "cross"; "doc64"; "fences";
           "filters"; "fulleieio"; "herd"; "herdcat"; "lessrelaxed"; "LL";
           "mini"; "minimal"; "minimalcat"; "mips"; "mipsfences";
           "mips-tso"; "naked"; "ppc"; "ppc-checks"; "ppcfences"; "ppo";
           "pretty"; "prettycat"; "qualcomm"; "rc11"; "riscv"; "riscv-defs";
           "riscv-total"; "sc2"; "sc"; "sccat"; "simple-arm"; "simple-c11";
           "stdlib"; "tso"; "uni"; "uniproc"; "uniproccat";
           "uniproc-normw-cat"; "uniproc+sca"; "x86fences"; "x86tso"];
    
    if !args = [] && not !yescat then
      printf "%s\n" usage
      |> return;

    let pre = if !prelude then read_file (libfind "prelude_cat2coq.v") else [] in

    let careful_open_out filename =
      if Sys.file_exists filename && not !overwrite then
        failwith (sprintf "File '%s' already exists. Use option \
                           -overwrite to ignore existing files."
                    filename)
      else
        (if !verbosity >= 2 then eprintf "Opening file for writing: %s\n" filename;
         open_out filename)
    in

    (* Output Cat.v file *)
    let () =
      if (!cat || !yescat) && !prelude then
        let o = careful_open_out "Cat.v" in
        List.iter (fprintf o "%s\n") pre
    in

    let trace fname = current_filename := Some fname; fname in
    let import = ["From Coq Require Import Relations String.";
                  "Require Import Cat."] in

    begin match !args, !quiet, !output_file with
    | [fname], false, Some "-" -> handle_filename (trace fname) import (Some stdout)
    | [fname], false, Some outfile -> handle_filename (trace fname) import (Some (careful_open_out outfile))
    | [fname], true, None -> handle_filename (trace fname) import None
    | _, true, Some _ -> failwith "options -o and -q are incompatible"
    | _, false, Some _ -> failwith "exactly one input file must be specified \
                                    if option -o is provided"
    | fnames, _, None ->
       List.iter
         (fun fname ->
           handle_filename (trace fname) import
             (if !quiet then None else Some (careful_open_out (vfilename fname))))
         fnames;

    if !makefile then begin
        let fnames = List.sort compare fnames in
        let files = List.map normalize_filename fnames in
        let v l = String.concat " " (List.map (fun x -> x ^ ".v") l) in

        let o = careful_open_out "importeverything.v" in
        fprintf o "Require Import Cat Relations.\n";
        fprintf o "Require %s.\n\n" (String.concat " " files);
        List.iter (fprintf o "Check %s.valid.\n") files;
        close_out o;

        let o = careful_open_out "Makefile" in
        fprintf o "
cat_vs=%s

cat_vos=$(cat_vs:=o)

all_vos=$(cat_vos) Cat.vo importeverything.vo

all: $(all_vos)
importeverything.vo: $(cat_vos)
$(cat_vos): Cat.vo

%%.vo: %%.v
	coqc $<
clean:
	rm -f $(all_vos) $(all_vos:vo=glob)
"
          (v files);
      end;
    end
    
  with
  | Misc.Fatal errmsg
    | Failure errmsg ->
     eprintf "Error%s: %s\n"
       (match !current_filename with
        | None -> ""
        | Some n -> sprintf "(%s)" n)
       errmsg;
     exit 1
  | Return -> ()<|MERGE_RESOLUTION|>--- conflicted
+++ resolved
@@ -523,9 +523,6 @@
 (** Converting cat commands instruction by instruction & recursively
    import files *)
 
-<<<<<<< HEAD
-let rec translate_instr notation (parse_file : string -> AST.ins list) (i : AST.ins)
-=======
 let expand_include parse_file is =
   let expand_one = function
     | AST.Include (_, filename) -> parse_file filename
@@ -558,8 +555,8 @@
   in List.rev @@ List.filter filter (List.rev instrs)
 
 let preprocess parse_file is = filter_unused_defs @@ expand_include parse_file is
-let rec translate_instr k (parse_file : string -> AST.ins list) (i : AST.ins)
->>>>>>> d2b44db9
+
+let rec translate_instr notation (parse_file : string -> AST.ins list) (i : AST.ins)
   : name instr list =
   let invalid_arg s = invalid_arg ("of_instr: " ^ s) in
   let open AST in
@@ -603,13 +600,8 @@
   | Debug     _ -> invalid_arg "Debug"
   | Events    _ -> invalid_arg "Events"
 
-<<<<<<< HEAD
 let translate_instrs notation parse instrs =
   List.concat (List.map (translate_instr notation parse) instrs)
-=======
-let translate_instrs keepnotations parse instrs =
-  List.concat (List.map (translate_instr keepnotations parse) (preprocess parse instrs))
->>>>>>> d2b44db9
 
 
 (** Transform a list of instructions with Fresh-marked names to
