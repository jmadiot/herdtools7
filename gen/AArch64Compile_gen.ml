--- conflicted
+++ resolved
@@ -367,7 +367,6 @@
           let load_idx st rA rB idx = [ldr_idx rA rB idx],st
         end)
 
-<<<<<<< HEAD
     module LDG =
       LOAD
         (struct
@@ -375,8 +374,6 @@
           let load_idx st rA rB idx = [ldg_idx rA rB idx],st
         end)
 
-
-=======
     module OBS =
       LOAD
         (struct
@@ -385,7 +382,6 @@
             [ldr_mixed_idx vloc rA rB idx naturalsize],st
         end)
 
->>>>>>> d8a4d0c6
 (* For export *)
     let emit_load_one = LDR.emit_load_one
     let emit_load = LDR.emit_load
