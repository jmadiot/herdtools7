(****************************************************************************)
(*                           the diy toolsuite                              *)
(*                                                                          *)
(* Jade Alglave, University College London, UK.                             *)
(* Luc Maranget, INRIA Paris-Rocquencourt, France.                          *)
(*                                                                          *)
(* Copyright 2010-present Institut National de Recherche en Informatique et *)
(* en Automatique and the authors. All rights reserved.                     *)
(*                                                                          *)
(* This software is governed by the CeCILL-B license under French law and   *)
(* abiding by the rules of distribution of free software. You can use,      *)
(* modify and/ or redistribute the software under the terms of the CeCILL-B *)
(* license as circulated by CEA, CNRS and INRIA at the following URL        *)
(* "http://www.cecill.info". We also give a copy in LICENSE.txt.            *)
(****************************************************************************)

(** A monad for event structures *)

module type Config = sig
  val hexa : bool
  val debug : Debug_herd.t
  val variant : Variant.t -> bool
end

module Make (C:Config)
    (A:Arch_herd.S)
    (E:Event.S with module A = A and module Act.A = A) :
    (Monad.S with module A = A and module E = E
and type evt_struct = E.event_structure) =
  struct

    module A = A
    module E = E
    module V = A.V
    module VC =
      Valconstraint.Make
        (struct
          let hexa = C.hexa let debug = C.debug.Debug_herd.solver
        end)
        (A)


(* LM Use lists for polymorphism.
   It is assumed that list elts are pairwise distinct.
 *)
    module Evt = struct
      type 'a t =  ('a * VC.cnstrnts * E.event_structure) list

      let empty = []

      let singleton x = [x]

      let is_empty = function
        | [] -> true
        | _::_ -> false

      let as_singleton = function
        | [x] -> x
        | _ -> assert false

      let add x s = x::s

      let map = List.map

      let fold f xs y0 =
        List.fold_left (fun x y -> f y x) y0 xs

      let filter = List.filter

      let union = (@)

      let elements (x:'a t) = x
    end

    type 'a t = int -> int * ('a Evt.t) (* Threading through eiid *)

    let zeroT : 'a t
        = (fun eiid_next -> (eiid_next, Evt.empty))

    let unitT (v : 'a) : 'a t =
      fun eiid_next ->
        eiid_next,Evt.singleton (v, [], E.empty_event_structure)

    let (=**=) = E.(=**=)
    let (=*$=) = E.(=*$=)
    let (=$$=) = E.(=$$=)
    let (=|=) = E.(=|=)
    let (+|+) = E.(+|+)

(* Bind the result *)
    let data_comp comp_str s f =
      (fun eiid ->
        let (eiid_next, sact) = s eiid in
        Evt.fold (fun (v1, vcl1, es1) (eiid1,acc) ->
          let b_set = f v1 in
          let (eiid_b,b_setact) = b_set eiid1 in
          Evt.fold (fun (v2,vcl2,es2) (eiid2,acc_inner) ->
            match comp_str es1 es2 with
            | None -> (eiid2, acc_inner)
            | Some es -> (eiid2,Evt.add (v2,vcl2@vcl1,es) acc_inner)
                   )
            b_setact (eiid_b,acc)
                 )
          sact (eiid_next,Evt.empty))

    let (>>=) : 'a t -> ('a -> 'b t) -> ('b) t
        = fun s f -> data_comp (=*$=) s f

    let (>>==) : 'a t -> ('a -> 'b t) -> ('b) t
        = fun s f -> data_comp (=$$=) s f

(* Bind the result *)
    let (>>*=) : 'a t -> ('a -> 'b t) -> ('b) t
        = fun s f ->
          (fun eiid ->
            let (eiid_next, sact) = s eiid in
            Evt.fold (fun (v1, vcl1, es1) (eiid1,acc) ->
              let b_set = f v1 in
              let (eiid_b,b_setact) = b_set eiid1 in
              Evt.fold (fun (v2,vcl2,es2) (eiid2,acc_inner) ->
                match es1 =**= es2 with
                | None -> (eiid2, acc_inner)
                | Some es -> (eiid2,Evt.add (v2,vcl2@vcl1,es) acc_inner)
                       )
                b_setact (eiid_b,acc)
                     )
              sact (eiid_next,Evt.empty))

(* Exchange combination *)
    let exch : 'a t -> 'a t -> ('a -> 'b t) ->  ('a -> 'b t) ->  ('b * 'b) t
        = fun rx ry wx wy ->
          fun eiid ->
            let eiid,rxact = rx eiid in
            let eiid,ryact = ry eiid in
            let (vrx,vclrx,esrx) = Evt.as_singleton rxact
            and (vry,vclry,esry) = Evt.as_singleton ryact in
            let eiid,wxact = wx vry eiid in
            let eiid,wyact = wy vrx eiid in
            let vwx,vclwx,eswx = Evt.as_singleton wxact
            and vwy,vclwy,eswy = Evt.as_singleton wyact in
            let es =
              E.exch esrx esry eswx eswy in
            eiid,Evt.singleton((vwx,vwy),vclrx@vclry@vclwx@vclwy,es)
(* linux exchange *)
    let linux_exch : 'loc t -> 'v t -> ('loc -> 'w t) -> ('loc -> 'v -> unit t) -> 'w t = fun rloc rexpr rmem wmem ->
      fun eiid ->
        let eiid,locm = rloc eiid in
        let eiid,expm = rexpr eiid in
        let (loc,vlcloc,esloc) =  Evt.as_singleton locm
        and (v,vclexp,esexp) = Evt.as_singleton expm in
        let eiid,rmemm = rmem loc eiid in
        let eiid,wmemm = wmem loc v eiid in
        let w,vclrmem,esrmem =  Evt.as_singleton rmemm
        and (),vclwmem,eswmem = Evt.as_singleton wmemm in
        let es = E.linux_exch esexp esloc esrmem eswmem in
        eiid,
        Evt.singleton (w,vlcloc@vclexp@vclrmem@vclwmem,es)

(* Amo, similar to exchange *)
    let amo : Op.op -> 'loc t -> 'v t -> ('loc -> 'w t) -> ('loc -> 'v -> unit t) -> 'w t = fun op rloc rexpr rmem wmem ->
      fun eiid ->
        let eiid,locm = rloc eiid in
        let eiid,expm = rexpr eiid in
        let (loc,vlcloc,esloc) =  Evt.as_singleton locm
        and (v,vclexp,esexp) = Evt.as_singleton expm in
        let eiid,rmemm = rmem loc eiid in
        let r = V.fresh_var () in
        let eiid,wmemm = wmem loc r eiid in
        let w,vclrmem,esrmem =  Evt.as_singleton rmemm
        and (),vclwmem,eswmem = Evt.as_singleton wmemm in
        let vlop = VC.Assign (r,VC.Binop (op,w,v)) in
        let es = E.amo esexp esloc esrmem eswmem in
        eiid,
        Evt.singleton (w,vlop::vlcloc@vclexp@vclrmem@vclwmem,es)

(* Linux (successful) compexchange *)
    let linux_cmpexch_ok :
        'loc t -> 'v t -> 'v t -> ('loc -> 'v t) ->
          ('loc -> 'v -> unit t) -> ('v -> 'v -> unit t) -> 'v t =
            fun rloc rold rnew rmem wmem req eiid ->
              let eiid,locm = rloc eiid in (* read location *)
              let eiid,oldm = rold eiid in (* read old value *)
              let eiid,newm = rnew eiid in (* read new value *)
              let (loc,vlcloc,esloc) =  Evt.as_singleton locm
              and (oldv,vlcold,esold) = Evt.as_singleton oldm
              and (newv,vlcnew,esnew) = Evt.as_singleton newm in
              let eiid,rmemm = rmem loc eiid in
              let eiid,wmemm = wmem loc newv eiid in
              let w,vclrmem,esrmem =  Evt.as_singleton rmemm
              and (),vclwmem,eswmem = Evt.as_singleton wmemm in
              let es = E.linux_cmpexch_ok esloc esold esnew esrmem eswmem in
              let eiid,eqm = req oldv w eiid in
              let (),vcleq,eseq =  Evt.as_singleton eqm in
              assert (E.is_empty_event_structure eseq) ;
              eiid,
              Evt.singleton
                (w,vcleq@vlcloc@vlcold@vlcnew@vclrmem@vclwmem,es)


    let linux_cmpexch_no :
        'loc t -> 'v t -> ('loc -> 'v t) ->
          ('v -> 'v -> unit t) -> 'v t =
            fun rloc rold rmem rneq eiid ->
              let eiid,locm = rloc eiid in (* read location *)
              let eiid,oldm = rold eiid in (* read old value *)
              let (loc,vlcloc,esloc) =  Evt.as_singleton locm
              and (oldv,vlcold,esold) = Evt.as_singleton oldm in
              let eiid,rmemm = rmem loc eiid in
              let w,vclrmem,esrmem =  Evt.as_singleton rmemm in
              let es = E.linux_cmpexch_no esloc esold esrmem in
              let eiid,eqm = rneq oldv w eiid in
              let (),vcleq,_ =  Evt.as_singleton eqm in
              eiid,
              Evt.singleton
                (w,vcleq@vlcloc@vlcold@vclrmem,es)


(**************)
(* Add unless *)
(**************)

(* Success *)
    let linux_add_unless_ok rloc ra ru rmem wmem neq add ropt eiid =
      let eiid,locm = rloc eiid in (* read location *)
      let eiid,am = ra eiid in     (* read added value *)
      let eiid,um = ru eiid in     (* limit *)
      let vloc,clloc,esloc =  Evt.as_singleton locm
      and va,cla,esa = Evt.as_singleton am
      and vu,clu,esu = Evt.as_singleton um in
      let eiid,rmem = rmem vloc eiid in
      let vv,clrmem,esrmem = Evt.as_singleton rmem in
      let eiid,addm = add vv va eiid in
      let vadd,cladd,esadd = Evt.as_singleton addm in
      assert (E.is_empty_event_structure esadd) ;
      let eiid,wmem = wmem vloc vadd eiid in
      let _,clwmem,eswmem = Evt.as_singleton wmem in
      let eiid,eqm = neq vv vu eiid in
      let (),cleq,eseq = Evt.as_singleton eqm in
      assert (E.is_empty_event_structure eseq) ;
      let es = E.linux_add_unless_ok esloc esa esu esrmem eswmem (Misc.is_some ropt) in
      let r = match ropt with Some r -> r | None -> vv in
      eiid,
      Evt.singleton
        (r,cleq@cladd@clwmem@clrmem@clloc@cla@clu,es)

(* Failure *)
    let linux_add_unless_no rloc ru rmem eq ropt eiid =
      let eiid,locm = rloc eiid in (* read location *)
      let eiid,um = ru eiid in     (* limit *)
      let vloc,clloc,esloc =  Evt.as_singleton locm
      and vu,clu,esu = Evt.as_singleton um in
      let eiid,rmem = rmem vloc eiid in
      let vv,clrmem,esrmem = Evt.as_singleton rmem in
      let eiid,eqm = eq vv vu eiid in
      let (),cleq,eseq = Evt.as_singleton eqm in
      assert (E.is_empty_event_structure eseq) ;
      let es = E.linux_add_unless_no esloc esu esrmem (Misc.is_some ropt) in
      let r = match ropt with Some r -> r | None -> vv in
      eiid, Evt.singleton (r,cleq@clrmem@clloc@clu,es)

(* Store conditional, tricky dependencies *)
    let riscv_sc success read_res read_data read_addr
        cancel_res write_result write_mem eiid =
      let eiid,read_res =  read_res eiid in
      let eiid,read_data = read_data eiid in
      let eiid,read_addr = read_addr eiid in
      let resa,cl_resa,es_resa =  Evt.as_singleton read_res
      and data,cl_data,es_data =  Evt.as_singleton read_data
      and addr,cl_addr,es_addr =  Evt.as_singleton read_addr in
      let eiid,cancel_res = cancel_res eiid in
      let eiid,write_result = write_result eiid in
      let eiid,write_mem = write_mem addr resa data eiid in
      let (),cl_wres,es_wres = Evt.as_singleton cancel_res
      and (),cl_wresult,es_wresult =  Evt.as_singleton write_result
      and (),cl_wmem,es_wmem =  Evt.as_singleton write_mem in
      let es =
        E.riscv_sc success
          es_resa es_data es_addr es_wres es_wresult es_wmem in
      eiid,
      Evt.singleton ((),cl_resa@cl_data@cl_addr@cl_wres@cl_wresult@cl_wmem,es)

(* AArch64 successful cas *)
    let aarch64_cas_ok
        (read_rn:'loc t) (read_rs:'v t) (read_rt: 'v t)
        (write_rs:'v-> unit t)
        (read_mem: 'loc -> 'v t) (write_mem: 'loc -> 'v -> unit t)
        (req: 'v -> 'v -> unit t)
        eiid =
      let eiid,read_rn = read_rn eiid in
      let eiid,read_rs = read_rs eiid in
      let eiid,read_rt = read_rt eiid in
      let a,cl_a,es_rn = Evt.as_singleton read_rn
      and cv,cl_cv,es_rs = Evt.as_singleton read_rs
      and nv,cl_nv,es_rt = Evt.as_singleton read_rt in
      let eiid,read_mem = read_mem a eiid in
      let eiid,write_mem = write_mem a nv eiid in
      let ov,cl_rm,es_rm = Evt.as_singleton read_mem
      and (),cl_wm,es_wm= Evt.as_singleton write_mem in
      let eiid,write_rs = write_rs ov eiid in
      let (),cl_wrs,es_wrs = Evt.as_singleton write_rs in
      let eiid,eqm = req ov cv eiid in
      let (),cl_eq,eseq =  Evt.as_singleton eqm in
      assert (E.is_empty_event_structure eseq) ;
      let es =
        E.aarch64_cas_ok es_rn es_rs es_rt es_wrs es_rm es_wm in
      let cls = cl_a@cl_cv@cl_nv@cl_rm@cl_wm@cl_wrs@cl_eq  in
      eiid,Evt.singleton ((),cls,es)

(* Simple alternative *)
    let altT : 'a t -> 'a t -> 'a t =
      fun m1 m2 eiid ->
        let (eiid, act1) = m1 eiid in
        let (eiid, act2) = m2 eiid in
        let un =  Evt.union act1 act2 in
(*
  (Evt.map (fun (r,cs,es) -> (r,cs,es))  act1)
  (Evt.map (fun (r,cs,es) -> (r,cs, es)) act2)
 *)
        (eiid, un)

    let riscv_store_conditional read_res read_data read_addr
        cancel_res write_result write_mem =
      altT
        (riscv_sc false
           read_res read_data read_addr cancel_res
           (write_result A.V.one)
           (fun _a _resa _v -> unitT ()))
        (riscv_sc true
           read_res read_data read_addr cancel_res
           (write_result A.V.zero)
           write_mem)

(* stu combinator *)
    let stu : 'a t -> 'b t -> ('a -> unit t) -> (('a * 'b) -> unit t) -> unit t
        = fun rD rEA wEA wM  ->
          fun eiid ->
            let eiid,rd = rD eiid in
            let eiid,rea = rEA eiid in
            let (vrd,vclrd,esrd) = Evt.as_singleton rd
            and (vrea,vclrea,esrea) = Evt.as_singleton rea in
            let eiid,wea = wEA vrea eiid in
            let eiid,wm = wM (vrd,vrea) eiid in
            let (_vwea,vclwea,eswea) = Evt.as_singleton wea
            and (_vwm,vclwm,eswm) = Evt.as_singleton wm in
            let es = E.stu esrd esrea eswea eswm in
            eiid,Evt.singleton ((),vclrd@vclrea@vclwea@vclwm,es)

(* Combine the results *)
    let (>>|) : 'a t -> 'b t -> ('a * 'b)  t
        = fun s1 s2 ->
          (fun eiid ->
            let (eiid_next, s1act) = s1 eiid in
            Evt.fold (fun (v1,vcl1,es1) (eiid1,acc) ->
              let (eiid2,s2act) = s2 eiid1 in
              Evt.fold (fun (v2,vcl2,es2) (eiid3,acc_inner) ->
                match es1 =|= es2 with
                | None -> (eiid3,acc_inner)
                | Some es -> (eiid3,Evt.add ((v1,v2),vcl2@vcl1,es) acc_inner))
                s2act (eiid2, acc))
              s1act (eiid_next,Evt.empty))

(* Combine the results *)
    let (>>::) : 'a t -> 'a list t -> 'a list  t
        = fun s1 s2 ->
          (fun eiid ->
            let (eiid_next, s1act) = s1 eiid in
            Evt.fold (fun (v1,vcl1,es1) (eiid1,acc) ->
              let (eiid2,s2act) = s2 eiid1 in
              Evt.fold (fun (v2,vcl2,es2) (eiid3,acc_inner) ->
                match es1 =|= es2 with
                | None -> (eiid3,acc_inner)
                | Some es -> (eiid3,Evt.add (v1 :: v2,vcl2@vcl1,es) acc_inner))
                s2act (eiid2, acc))
              s1act (eiid_next,Evt.empty))

(* Force monad value *)
    let forceT : 'a -> 'b t -> 'a t =
      fun v s eiid ->
        let (eiid,sact) = s eiid in
        (eiid,Evt.map
           (fun (_,vcl,es) -> (v,vcl,es))
           sact)

    let (>>!) s v = forceT v s
(*      let (>>!!) s f a = forceT (f a) s *)

    let discardT : 'a t -> unit t =
      fun s eiid -> forceT () s eiid


(* Add a value *)
    let addT : 'a -> 'b t -> ('a * 'b) t
        = fun v s eiid ->
          let (eiid1,sact) = s eiid in
          (eiid1,Evt.map
             (fun (vin, vcl, es) -> ((v, vin), vcl, es))
             sact)

(* Filter by values *)
    let filterT : V.v -> V.v t -> V.v t
        = fun v s eiid ->
          let (eiid1, sact) = s eiid in
(* In concrete value world, the next line filters out only the value exactly equal as specified.
   In symbolic value world, we have a choice. The inner check can always return true, and checking
   can be postponed, OR, we can do a tiny bit of constraint solving now, and throw out the
   ones we know are impossible already *)
          let poss_with_old_cnstrnts =
            Evt.filter (fun (vin,_,_) -> V.equalityPossible vin v) sact in
          let poss_with_upd_cnstrnts =
            Evt.map (fun (vin,vcl,es) -> (vin, (VC.Assign (vin, (VC.Atom v))) :: vcl, es)) poss_with_old_cnstrnts in
          (eiid1, poss_with_upd_cnstrnts)


(* Choosing dependant upon flag,
   notice that, once determined v is either one or zero *)
    let choiceT : V.v -> 'a t -> 'a t -> 'a t =
      fun v l r eiid ->
        if V.is_var_determined v then
          if V.is_zero v  then r eiid else l eiid
        else
          let (eiid, lact) = l eiid in
          let (eiid, ract) = r eiid in
          let un =
            Evt.union
              (Evt.map (fun (r,cs,es) ->
                (r,(VC.Assign (v,VC.Atom V.one)) :: cs,es))
                 lact)
              (Evt.map
                 (fun (r,cs,es) ->
                   (r,(VC.Assign (v,VC.Atom V.zero)) :: cs, es))
                 ract) in
          (eiid, un)

    let (|*|) : unit t -> unit t -> unit t
        = fun s1 s2 ->
          (fun eiid ->
            let (eiid_next, s1act) = s1 eiid in
            let (eiid_final, s2act) = s2 eiid_next in
            let s1lst = Evt.elements s1act in
            let s2lst = Evt.elements s2act in
            (eiid_final,
             if Evt.is_empty s2act then s1act
             else if Evt.is_empty s1act then s2act
             else
               List.fold_left
                 (fun acc (_,vcla,evta) ->
                   List.fold_left
                     (fun acc_inner (_,vclb,evtb) ->
                       match evta +|+ evtb with
                       | Some evtc -> Evt.add ((), vcla@vclb, evtc) acc_inner
                       | None      -> acc_inner
                     )
                     acc s2lst
                 )
                 Evt.empty s1lst))

(* For combining instruction + next instructions.
   Notice: no causality from s to f v1 *)
    let (>>>) s f = fun eiid ->
      let (eiid_next, sact) = s eiid in
      Evt.fold
        (fun (v1, vcl1, es1) (eiid1,acc) ->
          let b_set = f v1 in
          let eiid_b,b_setact = b_set eiid1 in
          Evt.fold
            (fun (v2,vcl2,es2) (eiid2,acc_inner) ->
              match es1 +|+ es2 with
              | None -> eiid2, acc_inner
              | Some es ->
                  eiid2,Evt.add (v2,vcl2@vcl1,es) acc_inner)
            b_setact (eiid_b,acc))
        sact (eiid_next,Evt.empty)

(* For combining conditions and branches of an if,
   as above + instruction dependencies *)
    let (>>>>) s f = fun eiid ->
      let (eiid_next, sact) = s eiid in
      Evt.fold
        (fun (v1, vcl1, es1) (eiid1,acc) ->
          let b_set = f v1 in
          let eiid_b,b_setact = b_set eiid1 in
          Evt.fold
            (fun (v2,vcl2,es2) (eiid2,acc_inner) ->
              let es = E.cond_comp es1 es2 in
              eiid2,Evt.add (v2,vcl2@vcl1,es) acc_inner)
            b_setact (eiid_b,acc))
        sact (eiid_next,Evt.empty)



(* trivial event_structure with just one event
   and no relation *)

    let do_trivial es =
      { E.empty_event_structure with E.events = es ; }


    let trivial_event_structure is_data e =
      let es = E.EventSet.singleton e in
      let st = do_trivial es in
      if is_data then
        { st with E.data_ports = st.E.events; }
      else st

    let read_loc is_data mk_action loc ii =
      fun eiid ->
        V.fold_over_vals
          (fun v (eiid1,acc_inner) ->
            (eiid1+1,
             Evt.add
               (v, [],
                trivial_event_structure is_data
                  {E.eiid = eiid1 ;
                   E.iiid = Some ii;
                   E.action = mk_action loc v })
               acc_inner)) (eiid,Evt.empty)

    let mk_singleton_es a ii =
      fun eiid ->
        (eiid+1,
         Evt.singleton
           ((), [],
            trivial_event_structure false
              {E.eiid = eiid ;
               E.iiid = Some ii;
               E.action = a }))

    let mk_singleton_es_success =
      fun a ii ->
        fun eiid ->
          (eiid+1,
           Evt.singleton
             ((), [],
              let str =
                trivial_event_structure false
                  {E.eiid = eiid ;
                   E.iiid = Some ii;
                   E.action = a } in
              { str with E.success_ports=str.E.events; }))

    let mk_fence a ii =
      fun eiid ->
        (eiid+1,
         Evt.singleton
           ((), [],
            let es =
              trivial_event_structure false
                {E.eiid = eiid ;
                 E.iiid = Some ii;
                 E.action = a } in
            { es with E.output = Some E.EventSet.empty; }))
(*
  let mk_singleton_es_eq a x rr y ii =
  fun eiid ->
  (eiid+1,
  Evt.singleton
  ((), [VC.Assign (x, VC.Atom y); VC.Assign (rr,VC.Atom V.one)],
  trivial_event_structure
  {E.eiid = eiid ;
  E.iiid = Some ii;
  E.action = a }))
 *)
    let mk_singleton_es_eq a eqs ii =
      fun eiid ->
        (eiid+1,
         Evt.singleton
           ((), eqs,
            trivial_event_structure false
              {E.eiid = eiid ;
               E.iiid = Some ii;
               E.action = a }))


    let any_op mk_v mk_c =
      (fun eiid_next ->
        eiid_next,
        begin try
          let v = mk_v () in
          Evt.singleton
            (v, [], E.empty_event_structure)
        with V.Undetermined ->
          let v = V.fresh_var () in
          Evt.singleton
            (v, [VC.Assign (v, mk_c ())], E.empty_event_structure)
        end)

    let op1 op v1 =
      any_op
        (fun () -> V.op1 op v1)
        (fun () -> VC.Unop (op,v1))

    and op op v1 v2 =
      any_op
        (fun () -> V.op op v1 v2)
        (fun () ->
          match op with
          | Op.Xor when V.compare v1 v2 = 0 -> VC.Atom V.zero
          | _ -> VC.Binop (op,v1,v2))

    and op3 op v1 v2 v3 =
      any_op
        (fun () -> V.op3 op v1 v2 v3)
        (fun () -> VC.Terop (op,v1,v2,v3))

    let add =  op Op.Add

    let assign v1 v2 =
      fun eiid ->
        eiid,
        Evt.singleton
          ((), [(VC.Assign (v1,VC.Atom v2))],
           E.empty_event_structure)


<<<<<<< HEAD
(**************)
(* Mixed size *)
(**************)
=======
(***************)
(* Mixed size  *)
(***************)
    module Mixed(SZ:ByteSize.S) = struct
      module AM = A.Mixed(SZ)
>>>>>>> d8a4d0c6

      module Scalar = V.Cst.Scalar
      let def_size = Scalar.machsize

      let extract_byte v = VC.Unop (Op.AndK AM.mask,v)

      let extract_step v =
        let d = extract_byte v
        and w = VC.Unop (Op.LogicalRightShift AM.nshift,v) in
        d,w

(* Translate to list of bytes, least significant first *)
      let explode sz v =
        let rec do_rec k v =
          if k <= 1 then [v],[]
          else
            let d,w = extract_step v in
            let vw = V.fresh_var () in
            let ds,eqs = do_rec (k-1) vw in
            let vd =  V.fresh_var () in
            vd::ds,
            VC.Assign (vw,w)::VC.Assign (vd,d)::eqs in
        do_rec (AM.nsz sz) v

(* Translate from list of bytes  least significant first *)
      let rec recompose ds = match ds with
      | [] -> assert false
      | [d] -> d,[]
      | d::ds ->
          let w,eqs = recompose ds in
          let vw = V.fresh_var ()
          and x =  V.fresh_var () in
          vw,VC.Assign (x,VC.Unop (Op.LeftShift AM.nshift,w))::VC.Assign (vw,VC.Binop (Op.Or,x,d))::eqs

(* Bytes addresses, little endian *)

<<<<<<< HEAD
    let byte_eas sz a =
      let kmax = A.nsz sz in
      let rec do_rec k =
        if k >= kmax then [],[]
        else
          let xa = V.fresh_var() in
          let xas,eqs = do_rec (k+1) in
          xa::xas,VC.Assign (xa,VC.Unop (Op.AddK (k*A.byte_sz),a))::eqs in
      let xas,eqs = do_rec 1 in
      let xas = a::xas in
      let open Endian in
      match A.endian with
      | Little -> xas,eqs
      | Big -> List.rev xas,eqs

    let read_mixed is_data sz mk_act a ii =
      fun eiid ->
        let eas,a_eqs = byte_eas sz a in
        let eavs = List.map (fun ea -> ea,V.fresh_var ()) eas in
        let vs = List.map snd eavs in
        let v,v_eqs = recompose vs in
        let eiid,es =
          List.fold_left
            (fun (eiid,es) (ea,v) ->
              eiid+1,
              E.EventSet.add
                {E.eiid = eiid;
                 E.iiid = Some ii;
                 E.action = mk_act A.byte (A.Location_global ea) v;} es)
            (eiid,E.EventSet.empty) eavs  in
        let e_full =
          { E.eiid=eiid; E.iiid = Some ii;
            E.action = mk_act sz (A.Location_global a) v; } in
        let st =
          { E.empty_event_structure with
            E.events = es;
            E.data_ports = if is_data then es else E.EventSet.empty;
            E.sca = E.EventSetSet.singleton es;
            E.mem_accesses = E.EventSet.singleton e_full;} in
        eiid+1,Evt.singleton (v,a_eqs@v_eqs,st)

    let write_mixed sz mk_act a v ii =
      fun eiid ->
        let eas,a_eqs = byte_eas sz a
        and vs,v_eqs = explode sz v in
        let eiid,es =
          List.fold_left2
            (fun (eiid,es) ea v ->
              eiid+1,
              E.EventSet.add
                {E.eiid = eiid;
                 E.iiid = Some ii;
                 E.action = mk_act A.byte (A.Location_global ea) v;} es)
            (eiid,E.EventSet.empty) eas vs in
         let st =
          { E.empty_event_structure with
            E.events = es;
            E.sca = E.EventSetSet.singleton es;} in
        eiid,
         Evt.singleton ((),a_eqs@v_eqs,st)

(* Memory tagging *)

   let last_byte = (8/A.byte_sz)-1 (* dernier octet, 7 pour A.byte = Byte *)

   let write_PA_tag mk_act a v ii =
     fun eiid ->
        let a7 = V.fresh_var() in (* Pour l'addresse du dernier byte de a *)
        let a7_eq = VC.Assign (a7,VC.Unop (Op.AddK (last_byte *A.byte_sz),a)) in
          let eas,a_eqs = byte_eas A.byte a7
          and vs,v_eqs = explode A.byte v in
=======
      let byte_eas sz a =
        let kmax = AM.nsz sz in
        let rec do_rec k =
          if k >= kmax then [],[]
          else
            let xa = V.fresh_var() in
            let xas,eqs = do_rec (k+1) in
            xa::xas,VC.Assign (xa,VC.Unop (Op.AddK (k*AM.byte_sz),a))::eqs in
        let xas,eqs = do_rec 1 in
        let xas = a::xas in
        let open Endian in
        match AM.endian with
        | Little -> xas,eqs
        | Big -> List.rev xas,eqs

      let read_mixed is_data sz mk_act a ii =
        fun eiid ->
          let eas,a_eqs = byte_eas sz a in
          let eavs = List.map (fun ea -> ea,V.fresh_var ()) eas in
          let vs = List.map snd eavs in
          let v,v_eqs = recompose vs in
          let eiid,es =
            List.fold_left
              (fun (eiid,es) (ea,v) ->
                eiid+1,
                E.EventSet.add
                  {E.eiid = eiid;
                   E.iiid = Some ii;
                   E.action = mk_act SZ.byte (A.Location_global ea) v;} es)
              (eiid,E.EventSet.empty) eavs  in
          let e_full =
            { E.eiid=eiid; E.iiid = Some ii;
              E.action = mk_act sz (A.Location_global a) v; } in
          let st =
            { E.empty_event_structure with
              E.events = es;
              E.data_ports = if is_data then es else E.EventSet.empty;
              E.sca = E.EventSetSet.singleton es;
              E.mem_accesses = E.EventSet.singleton e_full;} in
          eiid+1,Evt.singleton (v,a_eqs@v_eqs,st)

      let write_mixed sz mk_act a v ii =
        fun eiid ->
          let eas,a_eqs = byte_eas sz a
          and vs,v_eqs = explode sz v in
>>>>>>> d8a4d0c6
          let eiid,es =
            List.fold_left2
              (fun (eiid,es) ea v ->
                eiid+1,
                E.EventSet.add
                  {E.eiid = eiid;
                   E.iiid = Some ii;
<<<<<<< HEAD
                   E.action = mk_act A.byte (A.Location_global ea) v;} es)
              (eiid,E.EventSet.empty) eas vs in
           let st =
            { E.empty_event_structure with
              E.events = es;
              E.sca = E.EventSetSet.singleton es;} in
          eiid,
          Evt.singleton ((),a7_eq::a_eqs@v_eqs,st)

   let get_alloc_tag a = op1 Op.TagLoc a

    let get_alloc_tag_val mk_act a ii =
      read_mixed false A.byte mk_act a ii

   let set_tag mk_act a v ii =
       write_mixed A.byte mk_act a v ii
=======
                   E.action = mk_act SZ.byte (A.Location_global ea) v;} es)
              (eiid,E.EventSet.empty) eas vs in
          let e_full =
            { E.eiid=eiid; E.iiid = Some ii;
              E.action = mk_act sz (A.Location_global a) v; } in
          let st =
            { E.empty_event_structure with
              E.events = es;
              E.sca = E.EventSetSet.singleton es;
              E.mem_accesses = E.EventSet.singleton e_full;} in
          eiid+1,Evt.singleton ((),a_eqs@v_eqs,st)


      let initwrites_non_mixed env _ =
        fun eiid ->
          let eiid,es =
            List.fold_left
              (fun (eiid,es) (loc,v) ->
                let ew =
                  {E.eiid = eiid ;
                   E.iiid = None ;
                   E.action = E.Act.mk_init_write loc def_size v ;} in
                (eiid+1,ew::es))
              (eiid,[]) env in
          let es = E.EventSet.of_list es in
(*        Printf.eprintf "Init writes %a\n" E.debug_events es; *)
          eiid,
          Evt.singleton ((),[],do_trivial es)
>>>>>>> d8a4d0c6

      let initwrites_mixed env size_env =
        fun eiid ->
          try
            let eiid,es,sca =
              List.fold_left
                (fun (eiid,es,sca) (loc,v) ->
                  match loc with
                  | A.Location_global
                      (A.V.Val (Constant.Symbolic (s,0)) as a) ->
                        let sz = A.look_size size_env s in
                        let ds = AM.explode sz v
                        and eas = AM.byte_eas sz a in
                        let eiid,ews =
                          List.fold_left2
                            (fun (eiid,ews) a d ->
                              let ew =
                                { E.eiid = eiid ;
                                  E.iiid = None ;
                                  E.action =
                                  E.Act.mk_init_write
                                    (A.Location_global a) SZ.byte d ;} in
                              eiid+1,ew::ews)
                            (eiid,[]) eas ds in
                        eiid,ews@es, E.EventSetSet.add (E.EventSet.of_list ews) sca
                  | _ ->
                      let ew =
                        {E.eiid = eiid ;
                         E.iiid = None ;
                         E.action = E.Act.mk_init_write loc def_size v ;} in
                      (eiid+1,ew::es,
                       E.EventSetSet.add (E.EventSet.singleton ew) sca))
                (eiid,[],E.EventSetSet.empty) env in
            let es = E.EventSet.of_list es in
(*        Printf.eprintf "Init writes %a\n" E.debug_events es; *)

            let st = do_trivial es in
            let st = { st with E.sca; } in
            eiid,
            Evt.singleton ((),[],st)
          with
          | V.Undetermined -> assert false

      let initwrites =
        if A.is_mixed then initwrites_mixed else initwrites_non_mixed
    end
(* Add an inequality constraint *)
    let neqT : V.v -> V.v -> unit t
        = fun v1 v2 ->
          op Op.Eq v1 v2 >>= fun v -> assign v V.zero

    let eqT : V.v -> V.v -> unit t = assign


    let fetch op arg mk_action ii =
      fun eiid ->
        V.fold_over_vals
          (fun v (eiid1,acc_inner) ->
            let vstored = V.fresh_var () in
            (eiid1+1,
             Evt.add
               (v, [VC.Assign (vstored,VC.Binop (op,v,arg))],
                trivial_event_structure false
                  {E.eiid = eiid1 ;
                   E.iiid = Some ii;
                   E.action = mk_action v vstored})
               acc_inner)) (eiid,Evt.empty)

    let tooFar _msg = zeroT
(*
  fun eiid ->
  eiid,
  Evt.singleton
  ((), [VC.Unroll msg],E.empty_event_structure)
 *)

    type evt_struct = E.event_structure
    type output = VC.cnstrnts * evt_struct

<<<<<<< HEAD
    let initwrites_non_mixed env _ =
      fun eiid ->
        let eiid,es =
          List.fold_left
            (fun (eiid,es) (loc,v) ->
              let ew =
                {E.eiid = eiid ;
                 E.iiid = None ;
                 E.action = E.Act.mk_init_write loc def_size v ;} in
              (eiid+1,ew::es))
            (eiid,[]) env in
        let es = E.EventSet.of_list es in
(*        Printf.eprintf "Init writes %a\n" E.debug_events es; *)
        eiid,
        Evt.singleton ((),[],do_trivial es)

    let initwrites_mixed env size_env =
      fun eiid ->
        try
          let eiid,es,sca =
          List.fold_left
            (fun (eiid,es,sca) (loc,v) ->
              match loc with
              | A.Location_global (A.V.Val (Constant.Symbolic ((s,_),0)) as a) ->
                  let sz = A.look_size size_env s in
                  let ds = A.explode sz v
                  and eas = A.byte_eas sz a in
                  let eiid,ews =
                    List.fold_left2
                      (fun (eiid,ews) a d ->
                        let ew =
                          { E.eiid = eiid ;
                            E.iiid = None ;
                            E.action =
                            E.Act.mk_init_write (A.Location_global a) A.byte d ;} in
                        eiid+1,ew::ews)
                      (eiid,[]) eas ds in
                  eiid,ews@es, E.EventSetSet.add (E.EventSet.of_list ews) sca
              | _ ->
                  let ew =
                    {E.eiid = eiid ;
                     E.iiid = None ;
                     E.action = E.Act.mk_init_write loc def_size v ;} in
                  (eiid+1,ew::es,
                   E.EventSetSet.add (E.EventSet.singleton ew) sca))
            (eiid,[],E.EventSetSet.empty) env in
        let es = E.EventSet.of_list es in
(*        Printf.eprintf "Init writes %a\n" E.debug_events es; *)

        let st = do_trivial es in
        let st = { st with E.sca; } in
        eiid,
        Evt.singleton ((),[],st)
        with
        | V.Undetermined -> assert false

    let mixed = C.variant Variant.Mixed

    let initwrites =  if mixed then initwrites_mixed else initwrites_non_mixed

=======
>>>>>>> d8a4d0c6
    let get_output =
      fun et ->
        let (_,es) = et 0 in
        List.map (fun (_,vcl,evts) -> (vcl,evts)) (Evt.elements es)
  end<|MERGE_RESOLUTION|>--- conflicted
+++ resolved
@@ -127,7 +127,7 @@
               sact (eiid_next,Evt.empty))
 
 (* Exchange combination *)
-    let exch : 'a t -> 'a t -> ('a -> 'b t) ->  ('a -> 'b t) ->  ('b * 'b) t
+    let exch : 'a t -> 'a t -> ('a -> 'b t) ->  ('a -> 'c t) ->  ('b * 'c) t
         = fun rx ry wx wy ->
           fun eiid ->
             let eiid,rxact = rx eiid in
@@ -272,12 +272,12 @@
       let eiid,write_mem = write_mem addr resa data eiid in
       let (),cl_wres,es_wres = Evt.as_singleton cancel_res
       and (),cl_wresult,es_wresult =  Evt.as_singleton write_result
-      and (),cl_wmem,es_wmem =  Evt.as_singleton write_mem in
+      and r,cl_wmem,es_wmem =  Evt.as_singleton write_mem in
       let es =
         E.riscv_sc success
           es_resa es_data es_addr es_wres es_wresult es_wmem in
       eiid,
-      Evt.singleton ((),cl_resa@cl_data@cl_addr@cl_wres@cl_wresult@cl_wmem,es)
+      Evt.singleton (r,cl_resa@cl_data@cl_addr@cl_wres@cl_wresult@cl_wmem,es)
 
 (* AArch64 successful cas *)
     let aarch64_cas_ok
@@ -612,17 +612,12 @@
            E.empty_event_structure)
 
 
-<<<<<<< HEAD
 (**************)
 (* Mixed size *)
 (**************)
-=======
-(***************)
-(* Mixed size  *)
-(***************)
+
     module Mixed(SZ:ByteSize.S) = struct
       module AM = A.Mixed(SZ)
->>>>>>> d8a4d0c6
 
       module Scalar = V.Cst.Scalar
       let def_size = Scalar.machsize
@@ -659,79 +654,6 @@
 
 (* Bytes addresses, little endian *)
 
-<<<<<<< HEAD
-    let byte_eas sz a =
-      let kmax = A.nsz sz in
-      let rec do_rec k =
-        if k >= kmax then [],[]
-        else
-          let xa = V.fresh_var() in
-          let xas,eqs = do_rec (k+1) in
-          xa::xas,VC.Assign (xa,VC.Unop (Op.AddK (k*A.byte_sz),a))::eqs in
-      let xas,eqs = do_rec 1 in
-      let xas = a::xas in
-      let open Endian in
-      match A.endian with
-      | Little -> xas,eqs
-      | Big -> List.rev xas,eqs
-
-    let read_mixed is_data sz mk_act a ii =
-      fun eiid ->
-        let eas,a_eqs = byte_eas sz a in
-        let eavs = List.map (fun ea -> ea,V.fresh_var ()) eas in
-        let vs = List.map snd eavs in
-        let v,v_eqs = recompose vs in
-        let eiid,es =
-          List.fold_left
-            (fun (eiid,es) (ea,v) ->
-              eiid+1,
-              E.EventSet.add
-                {E.eiid = eiid;
-                 E.iiid = Some ii;
-                 E.action = mk_act A.byte (A.Location_global ea) v;} es)
-            (eiid,E.EventSet.empty) eavs  in
-        let e_full =
-          { E.eiid=eiid; E.iiid = Some ii;
-            E.action = mk_act sz (A.Location_global a) v; } in
-        let st =
-          { E.empty_event_structure with
-            E.events = es;
-            E.data_ports = if is_data then es else E.EventSet.empty;
-            E.sca = E.EventSetSet.singleton es;
-            E.mem_accesses = E.EventSet.singleton e_full;} in
-        eiid+1,Evt.singleton (v,a_eqs@v_eqs,st)
-
-    let write_mixed sz mk_act a v ii =
-      fun eiid ->
-        let eas,a_eqs = byte_eas sz a
-        and vs,v_eqs = explode sz v in
-        let eiid,es =
-          List.fold_left2
-            (fun (eiid,es) ea v ->
-              eiid+1,
-              E.EventSet.add
-                {E.eiid = eiid;
-                 E.iiid = Some ii;
-                 E.action = mk_act A.byte (A.Location_global ea) v;} es)
-            (eiid,E.EventSet.empty) eas vs in
-         let st =
-          { E.empty_event_structure with
-            E.events = es;
-            E.sca = E.EventSetSet.singleton es;} in
-        eiid,
-         Evt.singleton ((),a_eqs@v_eqs,st)
-
-(* Memory tagging *)
-
-   let last_byte = (8/A.byte_sz)-1 (* dernier octet, 7 pour A.byte = Byte *)
-
-   let write_PA_tag mk_act a v ii =
-     fun eiid ->
-        let a7 = V.fresh_var() in (* Pour l'addresse du dernier byte de a *)
-        let a7_eq = VC.Assign (a7,VC.Unop (Op.AddK (last_byte *A.byte_sz),a)) in
-          let eas,a_eqs = byte_eas A.byte a7
-          and vs,v_eqs = explode A.byte v in
-=======
       let byte_eas sz a =
         let kmax = AM.nsz sz in
         let rec do_rec k =
@@ -777,7 +699,6 @@
         fun eiid ->
           let eas,a_eqs = byte_eas sz a
           and vs,v_eqs = explode sz v in
->>>>>>> d8a4d0c6
           let eiid,es =
             List.fold_left2
               (fun (eiid,es) ea v ->
@@ -785,24 +706,6 @@
                 E.EventSet.add
                   {E.eiid = eiid;
                    E.iiid = Some ii;
-<<<<<<< HEAD
-                   E.action = mk_act A.byte (A.Location_global ea) v;} es)
-              (eiid,E.EventSet.empty) eas vs in
-           let st =
-            { E.empty_event_structure with
-              E.events = es;
-              E.sca = E.EventSetSet.singleton es;} in
-          eiid,
-          Evt.singleton ((),a7_eq::a_eqs@v_eqs,st)
-
-   let get_alloc_tag a = op1 Op.TagLoc a
-
-    let get_alloc_tag_val mk_act a ii =
-      read_mixed false A.byte mk_act a ii
-
-   let set_tag mk_act a v ii =
-       write_mixed A.byte mk_act a v ii
-=======
                    E.action = mk_act SZ.byte (A.Location_global ea) v;} es)
               (eiid,E.EventSet.empty) eas vs in
           let e_full =
@@ -831,7 +734,6 @@
 (*        Printf.eprintf "Init writes %a\n" E.debug_events es; *)
           eiid,
           Evt.singleton ((),[],do_trivial es)
->>>>>>> d8a4d0c6
 
       let initwrites_mixed env size_env =
         fun eiid ->
@@ -841,7 +743,7 @@
                 (fun (eiid,es,sca) (loc,v) ->
                   match loc with
                   | A.Location_global
-                      (A.V.Val (Constant.Symbolic (s,0)) as a) ->
+                      (A.V.Val (Constant.Symbolic ((s,_),0)) as a) ->
                         let sz = A.look_size size_env s in
                         let ds = AM.explode sz v
                         and eas = AM.byte_eas sz a in
@@ -877,7 +779,9 @@
 
       let initwrites =
         if A.is_mixed then initwrites_mixed else initwrites_non_mixed
+
     end
+
 (* Add an inequality constraint *)
     let neqT : V.v -> V.v -> unit t
         = fun v1 v2 ->
@@ -901,79 +805,10 @@
                acc_inner)) (eiid,Evt.empty)
 
     let tooFar _msg = zeroT
-(*
-  fun eiid ->
-  eiid,
-  Evt.singleton
-  ((), [VC.Unroll msg],E.empty_event_structure)
- *)
 
     type evt_struct = E.event_structure
     type output = VC.cnstrnts * evt_struct
 
-<<<<<<< HEAD
-    let initwrites_non_mixed env _ =
-      fun eiid ->
-        let eiid,es =
-          List.fold_left
-            (fun (eiid,es) (loc,v) ->
-              let ew =
-                {E.eiid = eiid ;
-                 E.iiid = None ;
-                 E.action = E.Act.mk_init_write loc def_size v ;} in
-              (eiid+1,ew::es))
-            (eiid,[]) env in
-        let es = E.EventSet.of_list es in
-(*        Printf.eprintf "Init writes %a\n" E.debug_events es; *)
-        eiid,
-        Evt.singleton ((),[],do_trivial es)
-
-    let initwrites_mixed env size_env =
-      fun eiid ->
-        try
-          let eiid,es,sca =
-          List.fold_left
-            (fun (eiid,es,sca) (loc,v) ->
-              match loc with
-              | A.Location_global (A.V.Val (Constant.Symbolic ((s,_),0)) as a) ->
-                  let sz = A.look_size size_env s in
-                  let ds = A.explode sz v
-                  and eas = A.byte_eas sz a in
-                  let eiid,ews =
-                    List.fold_left2
-                      (fun (eiid,ews) a d ->
-                        let ew =
-                          { E.eiid = eiid ;
-                            E.iiid = None ;
-                            E.action =
-                            E.Act.mk_init_write (A.Location_global a) A.byte d ;} in
-                        eiid+1,ew::ews)
-                      (eiid,[]) eas ds in
-                  eiid,ews@es, E.EventSetSet.add (E.EventSet.of_list ews) sca
-              | _ ->
-                  let ew =
-                    {E.eiid = eiid ;
-                     E.iiid = None ;
-                     E.action = E.Act.mk_init_write loc def_size v ;} in
-                  (eiid+1,ew::es,
-                   E.EventSetSet.add (E.EventSet.singleton ew) sca))
-            (eiid,[],E.EventSetSet.empty) env in
-        let es = E.EventSet.of_list es in
-(*        Printf.eprintf "Init writes %a\n" E.debug_events es; *)
-
-        let st = do_trivial es in
-        let st = { st with E.sca; } in
-        eiid,
-        Evt.singleton ((),[],st)
-        with
-        | V.Undetermined -> assert false
-
-    let mixed = C.variant Variant.Mixed
-
-    let initwrites =  if mixed then initwrites_mixed else initwrites_non_mixed
-
-=======
->>>>>>> d8a4d0c6
     let get_output =
       fun et ->
         let (_,es) = et 0 in
