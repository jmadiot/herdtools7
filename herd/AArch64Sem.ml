--- conflicted
+++ resolved
@@ -26,15 +26,10 @@
 
     module Act = MachAction.Make(ConfLoc)(AArch64)
     include SemExtra.Make(C)(AArch64)(Act)
-<<<<<<< HEAD
-    let mixed = C.variant Variant.Mixed
+
+    let mixed = AArch64.is_mixed
     let memtag = C.variant Variant.MemTag
-=======
-
-    let mixed = AArch64.is_mixed
->>>>>>> d8a4d0c6
-
-    let _ = B.Next
+
 (* Barrier pretty print *)
     let barriers =
       let bs = AArch64Base.do_fold_dmb_dsb C.moreedges (fun h t -> h::t) []
@@ -59,6 +54,8 @@
       let (>>!) = M.(>>!)
       let (>>::) = M.(>>::)
 
+      let tag_size = MachSize.Word (* ? *)
+
       let mask32 ty m =
         let open AArch64Base in
         match ty with
@@ -66,23 +63,13 @@
         | V64 -> m
 
 
-<<<<<<< HEAD
-    let mk_read sz an loc v = Act.Access (Dir.R, loc, v, an, sz)
-    let mk_read_std = mk_read MachSize.Quad AArch64.N
-    let mk_fault ii loc = Act.Fault (ii,loc)
-
-    let read_loc sz is_data = M.read_loc is_data (mk_read sz AArch64.N)
-
-    let read_reg is_data r ii = match r with
-    | AArch64Base.ZR -> M.unitT V.zero
-    | _ -> M.read_loc is_data mk_read_std (A.Location_reg (ii.A.proc,r)) ii
-=======
-      let add_variant v a = (a,AArch64.tr_variant v)
-
+(* Basic read, from register *)
       let mk_read sz an loc v = Act.Access (Dir.R, loc, v, an, sz)
+      let mk_read_std = mk_read MachSize.Quad AArch64.N
+      let mk_fault a ii =
+        M.mk_singleton_es (Act.Fault (ii,A.Location_global a)) ii
 
       let read_loc v is_data = M.read_loc is_data (mk_read v AArch64.N)
->>>>>>> d8a4d0c6
 
       let read_reg is_data r ii = match r with
       | AArch64Base.ZR -> M.unitT V.zero
@@ -96,157 +83,124 @@
 
       let read_reg_ord = read_reg_sz MachSize.Quad false
       let read_reg_ord_sz sz = read_reg_sz sz false
-
-<<<<<<< HEAD
+      let read_reg_data sz = read_reg_sz sz true
+
+(* Basic write, to register  *)
+      let mk_write sz an loc v = Act.Access (Dir.W, loc, v, an, sz)
+      let write_loc sz an loc v ii = M.mk_singleton_es (mk_write sz an loc v) ii
+      let write_reg r v ii = write_loc MachSize.Quad AArch64.N (A.Location_reg (ii.A.proc,r)) v ii
+
+(* Emit commit event *)
+      let commit ii = M.mk_singleton_es (Act.Commit true) ii
+
+(* Fence *)
+      let create_barrier b ii = M.mk_singleton_es (Act.Barrier b) ii
+
+(******************)
 (* Memory Tagging *)
+(******************)
+
+(* Decompose tagged location *)
+      let tag_extract a = M.op1 Op.TagExtract a
+      let loc_extract a = M.op1 Op.LocExtract a
+
+
+(*  Low level tag access *)
+      let do_read_tag a ii =
+        M.read_loc false (fun loc v -> Act.TagAccess (Dir.R,loc,v))
+          (A.Location_global a) ii
+      and do_write_tag a v ii =
+        let loc = A.Location_global a in
+        M.mk_singleton_es (Act.TagAccess (Dir.W,loc,v)) ii
+          
+(* Read tag from memory *)
+      let read_tag_mem a ii =
+        M.op1 Op.TagLoc a >>= fun atag ->
+          M.read_loc false (fun loc v -> Act.TagAccess (Dir.R,loc,v))
+            (A.Location_global atag) ii
+
+
+(* For checking tags *)
+      let get_both_tags a ii = tag_extract a >>| read_tag_mem a ii
+      let do_check atag patag = M.op Op.Eq patag atag
+
+(*******************)
+(* Memory accesses *)
+(*******************)
+
+
 (*
-  get_tag x  read_loc x.tag
-  |            |
-  ---equality---
-  |
-  read_loc x
-
+  Implementation of accesses depends upon the appropriate variants,
+  NB: for now, mixed and memtag do not combine.
  *)
-    let commit ii = M.mk_singleton_es (Act.Commit true) ii
-
-    let mk_write sz an loc v = Act.Access (Dir.W, loc, v, an, sz)
-
-    let write_loc sz an loc v ii = M.mk_singleton_es (mk_write sz an loc v) ii
-
-    let write_reg r v ii = write_loc MachSize.Quad AArch64.N (A.Location_reg (ii.A.proc,r)) v ii
-
-    let tag_extract a = M.op1 Op.TagExtract a
-    let loc_extract a = M.op1 Op.LocExtract a
-
-    let read_tag_mem a ii =
-      M.op1 Op.TagLoc a >>= fun atag ->
-        M.read_loc false (fun loc v -> Act.TagAccess (Dir.R,loc,v))
-          (A.Location_global atag) ii
-
-     let get_both_tags a ii = tag_extract a >>| read_tag_mem a ii
-
-     let do_check atag patag = M.op Op.Eq patag atag
-
-     let mixed_read sz an rd a ii =
-       M.read_mixed false sz (fun sz -> mk_read sz an) a ii
-              >>= (fun v -> write_reg rd v ii)
-
-    let do_read_mem sz an a ii =
-      if mixed then
-        M.read_mixed false sz (fun sz -> mk_read sz an) a ii
-      else
-        M.read_loc false (mk_read sz an) (A.Location_global a) ii
-
-    let do_checked_read sz an rd a ii =
-      get_both_tags a ii >>= fun (atag,patag) ->
-        do_check atag patag >>= fun cond -> commit ii
-            >>*=
-          fun _ ->
-            M.choiceT cond
-              (loc_extract a >>= fun a ->
-               do_read_mem sz an a ii >>= fun v -> write_reg rd v ii >>! B.Next)
-              (M.mk_singleton_es (mk_fault ii (A.Location_global a)) ii >>! B.Exit)
-
-
-
-    let read_mem sz a ii = do_read_mem sz AArch64.N a ii
-    let checked_read_mem sz rd a ii = do_checked_read sz AArch64.N rd a ii
-    let read_mem_acquire sz a ii = do_read_mem sz AArch64.A a ii
-    let checked_read_mem_acquire sz a ii = do_checked_read sz AArch64.A a ii
-    let read_mem_acquire_pc sz a ii = do_read_mem sz AArch64.Q a ii
-    let checked_read_mem_acquire_pc sz a ii = do_checked_read sz AArch64.Q a ii
-    let read_mem_atomic sz a ii = do_read_mem sz AArch64.X a ii
-    let checked_read_mem_atomic sz a ii = do_checked_read sz AArch64.X a ii
-    let read_mem_atomic_acquire sz a ii = do_read_mem sz AArch64.XA a ii
-    let read_mem_noreturn sz a ii = do_read_mem sz AArch64.NoRet a ii
-    let checked_read_mem_atomic_acquire sz a ii = do_checked_read sz AArch64.XA a ii
-
-    let do_write_mem sz an a v ii =
-      if mixed then M.write_mixed sz (fun sz -> mk_write sz an) a v ii
-      else write_loc sz an (A.Location_global a) v ii
-
-    let do_checked_write sz an a rd v ii =
-      get_both_tags a ii >>= fun (atag,patag) ->
-      do_check atag patag >>= fun cond -> commit ii >>= fun _ ->
-      M.choiceT cond
-        (loc_extract a >>= fun a -> do_write_mem sz an a v ii >>= fun _ -> M.unitT () >>! B.Next)
-        (M.mk_singleton_es (mk_fault ii (A.Location_global a)) ii >>! B.Exit)
-
-    let write_mem sz a v ii = do_write_mem sz AArch64.N a v ii
-    let checked_write_mem sz a rd ii = do_checked_write sz AArch64.N rd a ii
-    let write_mem_release sz a v ii = do_write_mem sz AArch64.L a v ii
-    let checked_write_mem_release sz a ii = do_checked_write sz AArch64.A a ii
-=======
-      let read_reg_data sz = read_reg_sz sz true
-
-      let do_read_mem sz an a ii =
-        if mixed then
+
+(* Read *)
+      let check_tags a ii m1 m2 =
+        get_both_tags a ii >>= fun (atag,patag) ->
+        do_check atag patag  >>= fun cond ->
+        commit ii >>*= fun () ->
+        M.choiceT cond m1 m2
+
+      let do_checked_read sz an rd a ii =
+        check_tags a ii
+          (loc_extract a >>= fun a ->
+           M.read_loc false (mk_read sz an) (A.Location_global a) ii >>= fun v ->
+           write_reg rd v ii >>! B.Next)
+          (mk_fault a ii >>! B.Exit)
+
+
+(* Old read_mem that returns value read *)              
+      let old_do_read_mem sz an a ii =
+        if mixed then begin
+          assert (not memtag) ;
           Mixed.read_mixed false sz (fun sz -> mk_read sz an) a ii
+        end else
+          M.read_loc false (mk_read sz an) (A.Location_global a) ii
+
+      let do_read_mem sz an rd a ii =
+        if memtag then do_checked_read sz an rd a ii
+        else old_do_read_mem sz an a ii >>= fun v ->  write_reg rd v ii >>! B.Next
+
+      let read_mem sz = do_read_mem sz AArch64.N
+      let read_mem_acquire sz = do_read_mem sz AArch64.A
+      let read_mem_acquire_pc sz = do_read_mem sz AArch64.Q
+      let read_mem_noreturn sz = do_read_mem sz AArch64.NoRet
+
+      let read_mem_reserve sz an rd a ii =
+        if memtag then
+          check_tags a ii
+            (loc_extract a >>= fun a ->
+             (write_reg AArch64.ResAddr a ii >>|
+              (M.read_loc false (mk_read sz an) (A.Location_global a) ii >>= fun v ->
+              write_reg rd v ii)) >>! B.Next)
+            ((write_reg AArch64.ResAddr V.zero ii >>| mk_fault a ii) >>! B.Exit)
         else
-          let a = A.Location_global a in
-          M.read_loc false (mk_read sz an) a ii
-
-      let read_mem sz a ii = do_read_mem sz AArch64.N a ii
-      let read_mem_acquire sz a ii = do_read_mem sz AArch64.A a ii
-      let read_mem_acquire_pc sz a ii = do_read_mem sz AArch64.Q a ii
-      let read_mem_atomic sz a ii = do_read_mem sz AArch64.X a ii
-      let read_mem_atomic_acquire sz a ii = do_read_mem sz AArch64.XA a ii
-      let read_mem_noreturn sz a ii = do_read_mem sz AArch64.NoRet a ii
-
-
-      let mk_write sz an loc v = Act.Access (Dir.W, loc, v, an, sz)
-
-      let write_loc sz an loc v ii = M.mk_singleton_es (mk_write sz an loc v) ii
-
-      let write_reg r v ii = write_loc MachSize.Quad AArch64.N (A.Location_reg (ii.A.proc,r)) v ii
-
+          (write_reg AArch64.ResAddr a ii >>| do_read_mem sz an rd a ii) >>! B.Next
+            
+            
+(* Write *)
       let do_write_mem sz an a v ii =
-        if mixed then Mixed.write_mixed sz (fun sz -> mk_write sz an)  a v ii
-        else  write_loc sz an (A.Location_global a) v ii
->>>>>>> d8a4d0c6
-
-      let write_mem sz a v ii = do_write_mem sz AArch64.N a v ii
-      let write_mem_release sz a v ii = do_write_mem sz AArch64.L a v ii
-
-<<<<<<< HEAD
-    let do_write_mem_atomic an sz a v resa ii =
-      if mixed then
-        (M.assign a resa >>|
-        M.write_mixed sz (fun sz -> mk_write sz an)  a v ii) >>! ()
-      else
-        let eq = [M.VC.Assign (a,M.VC.Atom resa)] in
-        M.mk_singleton_es_eq
-          (Act.Access (Dir.W, A.Location_global a, v,an, sz)) eq ii
-=======
-      let write_mem_amo sz a v ii = do_write_mem sz AArch64.X a v ii
-      let write_mem_amo_release sz a v ii = do_write_mem sz AArch64.XL a v ii
->>>>>>> d8a4d0c6
-
-          (* TODO MIXED SIZE *)
-      let do_write_mem_atomic an sz a v resa ii =
-        if mixed then
-          (M.assign a resa >>|
-          Mixed.write_mixed sz (fun sz -> mk_write sz an)  a v ii) >>! ()
-        else
+        if mixed then begin
+          assert (not memtag) ;
+          Mixed.write_mixed sz (fun sz -> mk_write sz an) a v ii
+        end else write_loc sz an (A.Location_global a) v ii
+
+      let write_mem sz = do_write_mem sz AArch64.N
+      let write_mem_release sz = do_write_mem sz AArch64.L
+      let write_mem_amo sz = do_write_mem sz AArch64.X
+      let write_mem_amo_release sz = do_write_mem sz AArch64.XL
+
+(* Write atomic *)
+      let write_mem_atomic an sz a v resa ii =
+        if mixed then begin
+          assert (not memtag) ;
+          (M. assign a resa >>|
+           Mixed.write_mixed sz (fun sz -> mk_write sz an)  a v ii) >>! ()
+        end else
           let eq = [M.VC.Assign (a,M.VC.Atom resa)] in
           M.mk_singleton_es_eq
             (Act.Access (Dir.W, A.Location_global a, v,an, sz)) eq ii
 
-      let write_mem_atomic = do_write_mem_atomic AArch64.X
-      and write_mem_atomic_release = do_write_mem_atomic AArch64.XL
-
-<<<<<<< HEAD
-    let flip_flag v = M.op Op.Xor v V.one
-    let is_zero v = M.op Op.Eq v V.zero
-    let is_not_zero v = M.op Op.Ne v V.zero
-=======
-      let create_barrier b ii =
-        M.mk_singleton_es (Act.Barrier b) ii
-
-      let commit ii =
-        M.mk_singleton_es (Act.Commit true) ii
->>>>>>> d8a4d0c6
-
       let flip_flag v = M.op Op.Xor v V.one
       let is_zero v = M.op Op.Eq v V.zero
       let is_not_zero v = M.op Op.Ne v V.zero
@@ -255,406 +209,84 @@
         | AArch64.NE -> is_zero
         | AArch64.EQ -> is_not_zero
 
-<<<<<<< HEAD
-    let load_sem sz rd a ii =
-      begin
+(***********************)
+(* Memory instructions *)
+(***********************)
+
+      let get_ea rs kr ii = match kr with
+      | AArch64.K k ->
+          read_reg_ord rs ii >>= fun v -> M.add v (V.intToV k)
+      | AArch64.RV(_,r) ->
+          (read_reg_ord rs ii >>| read_reg_ord r ii) >>= fun (v1,v2) ->
+            M.add v1 v2
+
+      let lift_memop mop ma ii =
         if memtag then
-          checked_read_mem sz rd a ii
+          ma >>= fun a -> check_tags a ii (mop (loc_extract a) >>! B.Next) (mk_fault a ii >>! B.Exit)
         else
-          read_mem sz a ii >>= fun v -> write_reg rd v ii >>! B.Next
-      end
-
-    let store_sem sz rd a v ii =
-      begin
-        if memtag then
-          checked_write_mem sz rd a v ii
-        else
-          write_mem sz a v ii >>! B.Next
-      end
-
-    let ldr sz rd rs kr ii =
-      let open AArch64Base in
-      begin match kr with
-      | K k ->
-          (read_reg_ord rs ii)
-            >>= (fun v -> M.add v (V.intToV k))
-      | RV(_,r) ->
-          (read_reg_ord rs ii >>| read_reg_ord r ii)
-            >>= (fun (v1,v2) -> M.add v1 v2)
-      end
-        >>= fun a -> load_sem sz rd a ii
-
-    and str sz rs rd kr ii =
-      let open AArch64Base in
-      begin read_reg_data sz rs ii >>|
-      match kr with
-      | K k ->
-          read_reg_ord rd ii >>= fun v -> M.add v (V.intToV k)
-      | RV(_,r) ->
-          (read_reg_ord rd ii >>| read_reg_ord r ii)
-            >>= fun (v1,v2) -> M.add v1 v2
-      end >>= fun (v,a) -> store_sem sz rd a v ii
-
-    and ldar sz t rd rs ii =
-      let open AArch64 in
-      (read_reg_ord rs ii)
-        >>= fun a -> begin match t with
-        | XX ->
-            (write_reg ResAddr a ii >>|
-            (read_mem_atomic sz a ii
-               >>= (fun v -> (write_reg rd v ii))))
-              >>! B.Next
-        | AA ->
-            (read_mem_acquire sz a ii)
-              >>= (fun v -> (write_reg rd v ii))
-              >>! B.Next
-        | AX ->
-            (write_reg ResAddr a ii
-               >>| (read_mem_atomic_acquire sz a ii
-                      >>= (fun v -> write_reg rd v ii)))
-              >>! B.Next
-        | AQ ->
-            (read_mem_acquire_pc sz a ii)
-              >>= (fun v -> (write_reg rd v ii))
-              >>! B.Next
-        end
-
-    and stxr sz t rr rs rd ii =
-      let open AArch64Base in
-      M.riscv_store_conditional
-        (read_reg_ord ResAddr ii)
-        (read_reg_data sz rs ii)
-        (read_reg_ord rd ii)
-        (write_reg ResAddr V.zero ii)
-        (fun v -> write_reg rr v ii)
-        (fun ea resa v -> match t with
-        | YY -> write_mem_atomic sz ea v resa ii
-        | LY -> write_mem_atomic_release sz ea v resa ii)
-        >>! B.Next
-
-
-    let rmw_amo_read rmw = let open AArch64Base in match rmw with
-    | RMW_A|RMW_AL -> read_mem_atomic_acquire
-    | RMW_L|RMW_P  -> read_mem_atomic
-    and rmw_amo_write rmw = let open AArch64Base in match rmw with
-    | RMW_L|RMW_AL -> write_mem_amo_release
-    | RMW_P|RMW_A  -> write_mem_amo
-
-    let swp sz rmw r1 r2 r3 ii =
-      let open AArch64Base in
-      match r2 with
-      | ZR ->
-          let write_mem = match rmw with
-          | RMW_L|RMW_AL -> write_mem_release
-          | RMW_P|RMW_A  -> write_mem in
-          (read_reg_data sz r1 ii >>| read_reg_ord r3 ii) >>=
-          fun (v,a) -> write_mem sz a v ii
-      |  _ ->
-          let read_mem = rmw_amo_read rmw
-          and write_mem =  rmw_amo_write rmw in
-          read_reg_ord r3 ii >>=
-          fun a ->
-            let r1 = read_reg_data sz r1 ii
-            and w1 = fun v -> write_reg r2 v ii
-            and r2 = read_mem sz a ii
-            and w2 = fun v -> write_mem sz a v ii in
-            M.exch r1 r2 w1 w2 >>! ()
-
-    let cas sz rmw rs rt rn ii =
-      let open AArch64Base in
-      let read_rn = read_reg_ord rn ii
-      and read_rs = read_reg_ord_sz sz rs ii in
-      M.altT
-        (read_rn >>= fun a ->
-          (read_rs >>|
-          begin let read_mem = match rmw with
-          | RMW_A|RMW_AL -> read_mem_acquire
-          | RMW_L|RMW_P  -> read_mem in
-          read_mem sz a ii >>=
-          fun v -> write_reg rs v ii >>! v end) >>=
-          fun (cv,v) -> M.neqT cv v >>! ())
-        (let read_rt =  read_reg_data sz rt ii
-        and read_mem a = rmw_amo_read rmw sz  a ii
-        and write_mem a v = rmw_amo_write rmw sz a v ii
-        and write_rs v =  write_reg rs v ii in
-        M.aarch64_cas_ok
-          read_rn read_rs read_rt write_rs read_mem write_mem M.eqT)
-
-    let ldop op sz rmw rs rt rn ii =
-      let open AArch64Base in
-      let noret = match rt with | ZR -> true | _ -> false in
-      let op = match op with
-      | A_ADD -> Op.Add
-      | A_EOR -> Op.Xor
-      | A_SET -> Op.Or
-      | A_CLR -> Op.AndNot2
-      | A_SMAX -> Op.Max
-      | A_SMIN -> Op.Min in
-      let read_mem = if noret then read_mem_noreturn else rmw_amo_read rmw
-      and write_mem = rmw_amo_write rmw in
-      M.amo op
-        (read_reg_ord rn ii) (read_reg_data sz rs ii)
-        (fun a -> read_mem sz a ii) (fun a v -> write_mem sz a v ii)
-        >>= fun w ->if noret then M.unitT () else write_reg rt w ii
-
-    let build_semantics ii =
-      M.addT (A.next_po_index ii.A.program_order_index)
-        AArch64Base.(
-      match ii.A.inst with
-      | I_NOP ->
-          M.unitT B.Next
-            (* Branches *)
-      | I_B l ->
-          B.branchT l
-
-      | I_BC(c,l)->
-          let cond = match c with
-          | NE -> is_zero
-          | EQ -> is_not_zero
-          in
-          (read_reg_ord NZP ii)
-            >>= cond
-            >>= fun v -> commit ii
-                >>= fun () -> B.bccT v l
-
-      | I_CBZ(_,r,l) ->
-          (read_reg_ord r ii)
-            >>= is_zero
-            >>= fun v -> commit ii
-                >>= fun () -> B.bccT v l
-
-      | I_CBNZ(_,r,l) ->
-          (read_reg_ord r ii)
-            >>= is_not_zero
-            >>= fun v -> commit ii
-                >>= fun () -> B.bccT v l
-
-                    (* Load and Store *)
-      | I_LDR(var,rd,rs,kr) ->
-          let sz = tr_variant var in
-          ldr sz rd rs kr ii
-      | I_LDRBH (bh, rd, rs, kr) ->
-          let sz = bh_to_sz bh in
-          ldr sz rd rs kr ii
-
-      | I_LDAR(var,t,rd,rs) ->
-          let sz = tr_variant var in
-          ldar sz t rd rs ii
-      | I_LDARBH(bh,t,rd,rs) ->
-          let sz = bh_to_sz bh in
-          ldar sz t rd rs ii
-
-      | I_STR(var,rs,rd,kr) ->
-          str (tr_variant var) rs rd kr ii
-
-      | I_STRBH(bh,rs,rd,kr) ->
-          str (bh_to_sz bh) rs rd kr ii
-
-      | I_STLR(var,rs,rd) ->
-          let sz = tr_variant var in
-          (read_reg_ord rd ii >>| read_reg_data sz rs ii)
-            >>= (fun (a,v) -> write_mem_release sz a v ii)
-            >>! B.Next
-      | I_STLRBH(bh,rs,rd) ->
-          let sz = bh_to_sz bh in
-          (read_reg_ord rd ii >>| read_reg_data sz rs ii)
-            >>= (fun (a,v) -> write_mem_release sz a v ii)
-            >>! B.Next
-
-      | I_STG(rt,rn,kr) ->
-          let open AArch64Base in
-          begin
-            match kr with
-            | K k ->
-                read_reg_ord rn ii >>= fun v -> M.add v (V.intToV k)
-            | RV(_,r) ->
-                (read_reg_ord rn ii >>| read_reg_ord r ii)
-                  >>= fun (v1,v2) -> M.add v1 v2
-          end
-            >>= fun a ->
-              (read_reg_ord rt ii
-                 >>| M.get_alloc_tag a)
-                >>= fun (patag,atag) -> M.set_tag (fun sz -> mk_write sz AArch64.T) atag patag ii
-                    >>! B.Next
-
-      | I_LDG (rt,rn,kr) ->
-          let open AArch64Base in
-          begin
-            match kr with
-            | K k ->
-                (read_reg_ord rn ii)
-                  >>= (fun v -> M.add v (V.intToV k))
-            | RV(_,r) ->
-                (read_reg_ord rn ii >>| read_reg_ord r ii)
-                  >>= (fun (v1,v2) -> M.add v1 v2)
-          end
-            >>= fun a -> M.get_alloc_tag_val (fun sz -> mk_read sz AArch64.T) a ii
-                >>= fun v -> (*let rt = List.assoc rt AArch64Base.xregs in
-                               let patag = AArch64Base.Symbolic_tag rt in  *)
-                  (*begin
-                    match rt with Ireg rt ->
-                    let patag = AArch64Base.Tag rt in
-                    write_loc Word AArch64.T (A.Location_reg (ii.A.proc,patag)) v ii (*Quad?*)
-                    end*)
-                  write_reg rt v ii
-                    >>! B.Next
-
-      | I_STXR(var,t,rr,rs,rd) ->
-          stxr (tr_variant var) t rr rs rd ii
-      | I_STXRBH(bh,t,rr,rs,rd) ->
-          stxr (bh_to_sz bh) t rr rs rd ii
-
-            (* Operations *)
-      | I_MOV(_,r,K k) ->
-          write_reg r (V.intToV k) ii >>! B.Next
-
-      | I_MOV(var,r1,RV (_,r2)) ->
-          let sz = tr_variant var in
-          read_reg_ord_sz sz r2 ii >>= fun v -> write_reg r1 v ii >>! B.Next
-
-      | I_ADDR (r,lbl) ->
-          write_reg r (V.nameToV lbl) ii >>! B.Next
-      | I_SXTW(rd,rs) ->
-          let m = V.op1 (Op.LeftShift 31) V.one in
-          (read_reg_ord_sz MachSize.Word rs ii) >>=
-          fun v -> (* Encode sign extension 32 -> 64 *)
-            M.op Op.Xor v m >>=
-            fun x -> M.op Op.Sub x m >>=
-              fun v -> write_reg rd v ii >>! B.Next
-
-      | I_OP3(ty,op,rd,rn,kr) ->
-          let sz = tr_variant ty in
-          begin match kr with
-          | RV (_,r) when reg_compare r rn = 0 ->
-              (* Keep sharing here, otherwise performance penalty on address
-                 dependency by r^r in mixed size mode *)
-              read_reg_ord_sz sz rn ii >>=
-              fun v -> M.unitT (v,v)
-          |_ ->
-              read_reg_ord_sz sz rn ii >>|
-              begin match kr with
-              | K k -> M.unitT (V.intToV k)
-              | RV(_,r) -> read_reg_ord_sz sz r ii
-              end
-          end
-            >>=
-          begin match op with
-          | ADD|ADDS -> fun (v1,v2) -> M.add v1 v2
-          | EOR -> fun (v1,v2) -> M.op Op.Xor v1 v2
-          | ORR -> fun (v1,v2) -> M.op Op.Or v1 v2
-          | SUB|SUBS -> fun (v1,v2) -> M.op Op.Sub v1 v2
-          | AND|ANDS -> fun (v1,v2) -> M.op Op.And v1 v2
-          end >>=
-          (let m =  (fun v ->
-            (write_reg rd v ii) >>|
-            (match op with
-            | ADDS|SUBS|ANDS -> is_zero v >>= fun v -> write_reg NZP v ii
-            | ADD|EOR|ORR|AND|SUB -> M.unitT ())) in
-          mask32 ty m) >>!
-          B.Next
-            (* Barrier *)
-      | I_FENCE b ->
-          (create_barrier b ii) >>! B.Next
-            (* Conditional selection *)
-      | I_CSEL (var,r1,r2,r3,c,op) ->
-          let sz = tr_variant var in
-          let cond = match c with
-          | NE -> is_not_zero
-          | EQ -> is_zero in
-          if C.variant Variant.WeakPredicated then
-            read_reg_ord NZP ii >>= cond >>= fun v ->
-              M.choiceT v
-                (read_reg_data sz r2 ii >>= fun v -> write_reg r1 v ii)
-                (read_reg_data sz r3 ii >>=
-                 csel_op op >>= mask32 var (fun v ->  write_reg r1 v ii))
-                >>! B.Next
-          else
-            begin
-              (read_reg_ord NZP ii >>= cond) >>|  read_reg_data sz r2 ii >>| read_reg_data sz r3 ii
-            end >>= fun ((v,v2),v3) ->
-              M.choiceT v
-                (write_reg r1 v2 ii)
-                (csel_op op v3 >>= mask32 var (fun v ->  write_reg r1 v ii))
-=======
+          mop ma >>! B.Next
+
+      let do_str sz an rs ma ii =
+        lift_memop
+          (fun ma ->
+            (ma >>| read_reg_data sz rs ii) >>= fun (a,v) ->
+            do_write_mem sz an a v ii)
+          ma ii
+
+      let ldr sz rd rs kr ii =
+        lift_memop
+          (fun ma -> ma >>= fun a ->
+           old_do_read_mem sz AArch64.N a ii >>= fun v ->
+           write_reg rd v ii )
+          (get_ea rs kr ii) ii
+
+      and str sz rs rd kr ii = do_str sz AArch64.N rs (get_ea rd kr ii) ii
+
+      and stlr sz rs rd ii = do_str sz AArch64.L rs (read_reg_ord rd ii) ii
+        
+      and ldar sz t rd rs ii =
+        let open AArch64 in
+        read_reg_ord rs ii >>= fun a ->
+          match t with
+          | XX ->
+              read_mem_reserve sz AArch64.X rd a ii
+          | AA ->
+              read_mem_acquire sz rd a ii
+          | AX ->
+              read_mem_reserve sz AArch64.XA rd a ii
+          | AQ ->
+              read_mem_acquire_pc sz rd a ii
+
+      and stxr sz t rr rs rd ii =
+        let open AArch64Base in
+        lift_memop
+         (fun ma ->
+           M.riscv_store_conditional
+             (read_reg_ord ResAddr ii)
+             (read_reg_data sz rs ii)
+             ma
+             (write_reg ResAddr V.zero ii)
+             (fun v -> write_reg rr v ii)
+             (fun ea resa v -> match t with
+             | YY -> write_mem_atomic X sz ea v resa ii
+             | LY -> write_mem_atomic XL sz ea v resa ii))
+          (read_reg_ord rd ii)
+          ii
+
       let csel_op op v =
         let open AArch64Base in  match op with
         | Cpy -> M.unitT v
         | Inc -> M.op Op.Add v V.one
         | Neg -> M.op Op.Sub V.zero v
-        | Inv ->
-            Warn.fatal "size dependent inverse not implemented"
-
-      let ldr sz rd rs kr ii =
-        let open AArch64Base in
-        begin match kr with
-        | K k ->
-            (read_reg_ord rs ii)
-              >>= (fun v -> M.add v (V.intToV k))
-        | RV(_,r) ->
-            (read_reg_ord rs ii >>| read_reg_ord r ii)
-              >>= (fun (v1,v2) -> M.add v1 v2)
-        end
-          >>= (fun a -> read_mem sz a ii)
-          >>= (fun v -> write_reg rd v ii)
-          >>! B.Next
-
-      and str sz rs rd kr ii =
-        let open AArch64Base in
-        begin read_reg_data sz rs ii >>|
-        match kr with
-        | K k ->
-            read_reg_ord rd ii >>= fun v -> M.add v (V.intToV k)
-        | RV(_,r) ->
-            (read_reg_ord rd ii >>| read_reg_ord r ii)
-              >>= fun (v1,v2) -> M.add v1 v2 end
-          >>= (fun (v,a) -> write_mem sz a v ii)
-          >>! B.Next
-
-      and ldar sz t rd rs ii =
-        let open AArch64 in
-        (read_reg_ord rs ii)
-          >>= fun a -> begin match t with
-          | XX ->
-              (write_reg ResAddr a ii >>|
-              (read_mem_atomic sz a ii
-                 >>= (fun v -> (write_reg rd v ii))))
-                >>! B.Next
-          | AA ->
-              (read_mem_acquire sz a ii)
-                >>= (fun v -> (write_reg rd v ii))
-                >>! B.Next
-          | AX ->
-              (write_reg ResAddr a ii
-                 >>| (read_mem_atomic_acquire sz a ii
-                        >>= (fun v -> write_reg rd v ii)))
->>>>>>> d8a4d0c6
-                >>! B.Next
-          | AQ ->
-              (read_mem_acquire_pc sz a ii)
-                >>= (fun v -> (write_reg rd v ii))
-                >>! B.Next
-          end
-
-      and stxr sz t rr rs rd ii =
-        let open AArch64Base in
-        M.riscv_store_conditional
-          (read_reg_ord ResAddr ii)
-          (read_reg_data sz rs ii)
-          (read_reg_ord rd ii)
-          (write_reg ResAddr V.zero ii)
-          (fun v -> write_reg rr v ii)
-          (fun ea resa v -> match t with
-          | YY -> write_mem_atomic sz ea v resa ii
-          | LY -> write_mem_atomic_release sz ea v resa ii)
-          >>! B.Next
-
-
-      let rmw_amo_read rmw = let open AArch64Base in match rmw with
-      | RMW_A|RMW_AL -> read_mem_atomic_acquire
-      | RMW_L|RMW_P  -> read_mem_atomic
-      and rmw_amo_write rmw = let open AArch64Base in match rmw with
-      | RMW_L|RMW_AL -> write_mem_amo_release
-      | RMW_P|RMW_A  -> write_mem_amo
+        | Inv -> Warn.fatal "size dependent inverse not implemented"
+
+      let rmw_amo_read rmw sz = let open AArch64 in match rmw with
+      | RMW_A|RMW_AL -> old_do_read_mem sz XA
+      | RMW_L|RMW_P  -> old_do_read_mem sz X
+
+      and rmw_amo_write rmw sz = let open AArch64 in match rmw with
+      | RMW_L|RMW_AL -> do_write_mem sz XL
+      | RMW_P|RMW_A  -> do_write_mem sz X
 
       let swp sz rmw r1 r2 r3 ii =
         let open AArch64Base in
@@ -663,55 +295,69 @@
             let write_mem = match rmw with
             | RMW_L|RMW_AL -> write_mem_release
             | RMW_P|RMW_A  -> write_mem in
-            (read_reg_data sz r1 ii >>| read_reg_ord r3 ii) >>=
-            fun (v,a) -> write_mem sz a v ii
+            lift_memop
+              (fun ma ->
+                (read_reg_data sz r1 ii >>| ma) >>= fun (v,a) ->
+                 write_mem sz a v ii)
+              (read_reg_ord r3 ii)
+              ii
         |  _ ->
             let read_mem = rmw_amo_read rmw
             and write_mem =  rmw_amo_write rmw in
-            read_reg_ord r3 ii >>=
-            fun a ->
-              let r1 = read_reg_data sz r1 ii
-              and w1 = fun v -> write_reg r2 v ii
-              and r2 = read_mem sz a ii
-              and w2 = fun v -> write_mem sz a v ii in
-              M.exch r1 r2 w1 w2 >>! ()
+            lift_memop
+              (fun ma ->
+                ma >>= fun a ->
+               let r1 = read_reg_data sz r1 ii
+                and w1 v= write_reg r2 v ii
+                and r2 = read_mem sz a ii
+                and w2 = fun v -> write_mem sz a v ii in
+                M.exch r1 r2 w1 w2)
+              (read_reg_ord r3 ii)
+              ii
 
       let cas sz rmw rs rt rn ii =
-        let open AArch64Base in
-        let read_rn = read_reg_ord rn ii
-        and read_rs = read_reg_ord_sz sz rs ii in
-        M.altT
-          (read_rn >>= fun a ->
-            (read_rs >>|
-            begin let read_mem = match rmw with
-            | RMW_A|RMW_AL -> read_mem_acquire
-            | RMW_L|RMW_P  -> read_mem in
-            read_mem sz a ii >>=
-            fun v -> write_reg rs v ii >>! v end) >>=
-            fun (cv,v) -> M.neqT cv v >>! ())
-          (let read_rt =  read_reg_data sz rt ii
-          and read_mem a = rmw_amo_read rmw sz  a ii
-          and write_mem a v = rmw_amo_write rmw sz a v ii
-          and write_rs v =  write_reg rs v ii in
-          M.aarch64_cas_ok
-            read_rn read_rs read_rt write_rs read_mem write_mem M.eqT)
+        lift_memop
+          (fun ma ->
+            let open AArch64 in
+            let read_rs = read_reg_ord_sz sz rs ii in
+            M.altT
+              (ma >>= fun a ->
+               (read_rs >>|
+               begin let read_mem sz = match rmw with
+               | RMW_A|RMW_AL -> old_do_read_mem sz A
+               | RMW_L|RMW_P  -> old_do_read_mem sz N in
+               read_mem sz a ii >>=
+               fun v -> write_reg rs v ii >>! v end) >>=
+               fun (cv,v) -> M.neqT cv v >>! ())
+              (let read_rt =  read_reg_data sz rt ii
+              and read_mem a = rmw_amo_read rmw sz  a ii
+              and write_mem a v = rmw_amo_write rmw sz a v ii
+              and write_rs v =  write_reg rs v ii in
+              M.aarch64_cas_ok
+                ma read_rs read_rt write_rs read_mem write_mem M.eqT))
+          (read_reg_ord rn ii)
+          ii
 
       let ldop op sz rmw rs rt rn ii =
-        let open AArch64Base in
-        let noret = match rt with | ZR -> true | _ -> false in
-        let op = match op with
-        | A_ADD -> Op.Add
-        | A_EOR -> Op.Xor
-        | A_SET -> Op.Or
-        | A_CLR -> Op.AndNot2
-        | A_SMAX -> Op.Max
-        | A_SMIN -> Op.Min in
-        let read_mem = if noret then read_mem_noreturn else rmw_amo_read rmw
-        and write_mem = rmw_amo_write rmw in
-        M.amo op
-          (read_reg_ord rn ii) (read_reg_data sz rs ii)
-          (fun a -> read_mem sz a ii) (fun a v -> write_mem sz a v ii)
-          >>= fun w ->if noret then M.unitT () else write_reg rt w ii
+        lift_memop
+          (fun ma ->
+            let open AArch64 in
+            let noret = match rt with | ZR -> true | _ -> false in
+            let op = match op with
+            | A_ADD -> Op.Add
+            | A_EOR -> Op.Xor
+            | A_SET -> Op.Or
+            | A_CLR -> Op.AndNot2
+            | A_SMAX -> Op.Max
+            | A_SMIN -> Op.Min in
+            let read_mem = if noret then fun sz -> old_do_read_mem sz NoRet else rmw_amo_read rmw
+            and write_mem = rmw_amo_write rmw in
+            M.amo op
+              ma (read_reg_data sz rs ii)
+              (fun a -> read_mem sz a ii) (fun a v -> write_mem sz a v ii)
+            >>= fun w ->if noret then M.unitT () else write_reg rt w ii)
+          (read_reg_ord rn ii)
+          ii
 
       let build_semantics ii =
         M.addT (A.next_po_index ii.A.program_order_index)
@@ -724,10 +370,8 @@
             B.branchT l
 
         | I_BC(c,l)->
-            (read_reg_ord NZP ii)
-              >>= tr_cond c
-              >>= fun v -> commit ii
-                  >>= fun () -> B.bccT v l
+            read_reg_ord NZP ii  >>= tr_cond c >>= fun v ->
+              commit ii >>= fun () -> B.bccT v l
 
         | I_CBZ(_,r,l) ->
             (read_reg_ord r ii)
@@ -763,15 +407,22 @@
             str (bh_to_sz bh) rs rd kr ii
 
         | I_STLR(var,rs,rd) ->
-            let sz = tr_variant var in
-            (read_reg_ord rd ii >>| read_reg_data sz rs ii)
-              >>= (fun (a,v) -> write_mem_release sz a v ii)
-              >>! B.Next
+            stlr (tr_variant var) rs rd ii
+
         | I_STLRBH(bh,rs,rd) ->
-            let sz = bh_to_sz bh in
-            (read_reg_ord rd ii >>| read_reg_data sz rs ii)
-              >>= (fun (a,v) -> write_mem_release sz a v ii)
-              >>! B.Next
+            stlr (bh_to_sz bh) rs rd ii
+
+        | I_STG(rt,rn,kr) ->
+            let sz = tag_size in
+            (read_reg_data sz rt ii >>| get_ea rn kr ii) >>= fun (v,a) ->              
+              M.op1 Op.TagLoc a  >>= fun a ->
+                do_write_tag a v ii >>! B.Next
+
+        | I_LDG (rt,rn,kr) ->
+            get_ea rn kr ii  >>= fun a ->
+              M.op1 Op.TagLoc a  >>= fun a ->
+                do_read_tag a ii >>= fun v ->
+                  write_reg rt v ii >>! B.Next
 
         | I_STXR(var,t,rr,rs,rd) ->
             stxr (tr_variant var) t rr rs rd ii
@@ -830,7 +481,7 @@
         | I_FENCE b ->
             (create_barrier b ii) >>! B.Next
               (* Conditional selection *)
-        | I_CSEL (var,r1,r2,r3,c,op) ->
+        | I_CSEL (var,r1,r2,r3,c,op) ->            
             let sz = tr_variant var in
             if C.variant Variant.WeakPredicated then
               read_reg_ord NZP ii >>= tr_cond c >>= fun v ->
