(****************************************************************************)
(*                           the diy toolsuite                              *)
(*                                                                          *)
(* Jade Alglave, University College London, UK.                             *)
(* Luc Maranget, INRIA Paris-Rocquencourt, France.                          *)
(*                                                                          *)
(* Copyright 2010-present Institut National de Recherche en Informatique et *)
(* en Automatique and the authors. All rights reserved.                     *)
(*                                                                          *)
(* This software is governed by the CeCILL-B license under French law and   *)
(* abiding by the rules of distribution of free software. You can use,      *)
(* modify and/ or redistribute the software under the terms of the CeCILL-B *)
(* license as circulated by CEA, CNRS and INRIA at the following URL        *)
(* "http://www.cecill.info". We also give a copy in LICENSE.txt.            *)
(****************************************************************************)

(** Syntax of unary, binary and ternary operations *)

(**********)
(* Binary *)
(**********)

type op =
  | Add | Sub | Mul | Div
  | And | Or | Xor | Nor
  | AndNot2
(* Logical shift left *)
  | ShiftLeft
(* Return C-style boolean (zero is false, not zero is true) *)
  | Lt | Gt | Eq | Ne
  | Le | Ge
(* on integers *)
  | Max | Min
(* Build tagged location from location and tag *)
  | SetTag

val pp_op : op -> string

val pp_ptx_cmp_op : op -> string

(*********)
(* Unary *)
(*********)

type op1 =
  | Not
(* Low order bit index is zero *)
  | SetBit of int | UnSetBit of int
  | ReadBit of int
  | LeftShift of int
  | LogicalRightShift of int
  | AddK of int
  | AndK of string
  | Mask of MachSize.sz
  | TagLoc       (* Get tag memory location from location *)
  | TagExtract   (* Extract tag from tagged location *)
  | LocExtract   (* Extract actual location from location *)
<<<<<<< HEAD
  | TLBLoc (* get TLB entry from location *)
  | PTELoc (* get PTE entry from location *)
=======
  | UnSetXBits of int * int
>>>>>>> 9b9c476b

val pp_op1 : bool -> op1 -> string

(***********)
(* Ternary *)
(***********)

type op3 = If

val pp_op3 : op3 -> string -> string -> string ->  string<|MERGE_RESOLUTION|>--- conflicted
+++ resolved
@@ -55,12 +55,10 @@
   | TagLoc       (* Get tag memory location from location *)
   | TagExtract   (* Extract tag from tagged location *)
   | LocExtract   (* Extract actual location from location *)
-<<<<<<< HEAD
+  | UnSetXBits of int * int (* Bit level operation to update X86_64 registers *)
   | TLBLoc (* get TLB entry from location *)
   | PTELoc (* get PTE entry from location *)
-=======
-  | UnSetXBits of int * int
->>>>>>> 9b9c476b
+
 
 val pp_op1 : bool -> op1 -> string
 
